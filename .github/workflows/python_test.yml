--- conflicted
+++ resolved
@@ -72,11 +72,7 @@
         with:
           timeout_minutes: 12
           max_attempts: 2
-<<<<<<< HEAD
-          command: make unit_tests all=true async=false args="-x -vv --splits ${{ matrix.splitCount }} --group ${{ matrix.group }}"
-=======
-          command: make unit_tests args="-x -vv --splits ${{ matrix.splitCount }} --group ${{ matrix.group }} --reruns 5"
->>>>>>> 7b3dc0b4
+          command: make unit_tests all=true args="-x -vv --splits ${{ matrix.splitCount }} --group ${{ matrix.group }} --reruns 5"
       - name: Minimize uv cache
         run: uv cache prune --ci
   integration-tests:
