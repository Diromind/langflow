--- conflicted
+++ resolved
@@ -25,24 +25,17 @@
     </a>
 </p>
 
-<<<<<<< HEAD
-=======
 <div align="center">
   <a href="./README.md"><img alt="README in English" src="https://img.shields.io/badge/English-d9d9d9"></a>
   <a href="./README.zh_CN.md"><img alt="README in Simplified Chinese" src="https://img.shields.io/badge/简体中文-d9d9d9"></a>
 </div>
 
->>>>>>> af80b4c4
 <p align="center">
   <img src="./docs/static/img/langflow_basic_howto.gif" alt="Your GIF" style="border: 3px solid #211C43;">
 </p>
 
 # 📝 Content
 
-<<<<<<< HEAD
-- [](#)
-=======
->>>>>>> af80b4c4
 - [📝 Content](#-content)
 - [📦 Get Started](#-get-started)
 - [🎨 Create Flows](#-create-flows)
