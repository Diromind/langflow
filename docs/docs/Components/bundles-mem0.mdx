--- conflicted
+++ resolved
@@ -16,11 +16,6 @@
 
 ### Mem0 Chat Memory parameters
 
-<<<<<<< HEAD
-import PartialParams from '@site/docs/_partial-hidden-params.mdx';
-
-=======
->>>>>>> b1d5a801
 <PartialParams />
 
 | Name | Display Name | Info |
