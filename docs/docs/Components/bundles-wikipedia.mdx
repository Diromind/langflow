--- conflicted
+++ resolved
@@ -28,11 +28,6 @@
 
 ### Wikipedia API parameters
 
-<<<<<<< HEAD
-import PartialParams from '@site/docs/_partial-hidden-params.mdx';
-
-=======
->>>>>>> b1d5a801
 <PartialParams />
 
 | Name | Type | Description |
