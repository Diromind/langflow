--- conflicted
+++ resolved
@@ -82,103 +82,7 @@
 
 </details>
 
-<<<<<<< HEAD
-## Google generative AI embeddings
-
-This component connects to Google's generative AI embedding service using the GoogleGenerativeAIEmbeddings class from the `langchain-google-genai` package.
-
-<details>
-<summary>Parameters</summary>
-
-**Inputs**
-
-| Name | Display Name | Info |
-|------|--------------|------|
-| api_key | API Key | The secret API key for accessing Google's generative AI service. Required. |
-| model_name | Model Name | The name of the embedding model to use. Default: "models/text-embedding-004". |
-
-**Outputs**
-
-| Name | Display Name | Info |
-|------|--------------|------|
-| embeddings | Embeddings | The built GoogleGenerativeAIEmbeddings object. |
-
-</details>
-
-## Hugging Face Embeddings
-
-:::note
-This component is deprecated as of Langflow version 1.0.18.
-Instead, use the [Hugging Face Embeddings Inference component](#hugging-face-embeddings-inference).
-:::
-
-This component loads embedding models from HuggingFace.
-
-Use this component to generate embeddings using locally downloaded Hugging Face models. Ensure you have sufficient computational resources to run the models.
-
-<details>
-<summary>Parameters</summary>
-
-**Inputs**
-
-| Name | Display Name | Info |
-|------|--------------|------|
-| Cache Folder | Cache Folder | The folder path to cache HuggingFace models. |
-| Encode Kwargs | Encoding Arguments | Additional arguments for the encoding process. |
-| Model Kwargs | Model Arguments | Additional arguments for the model. |
-| Model Name | Model Name | The name of the HuggingFace model to use. |
-| Multi Process | Multi-Process | Whether to use multiple processes. |
-
-**Outputs**
-
-| Name | Display Name | Info |
-|------|--------------|------|
-| embeddings | Embeddings | The generated embeddings. |
-
-</details>
-
-## Hugging Face embeddings inference
-
-This component generates embeddings using [Hugging Face Inference API models](https://huggingface.co/) and requires a [Hugging Face API token](https://huggingface.co/docs/hub/security-tokens) to authenticate. Local inference models do not require an API key.
-
-Use this component to create embeddings with Hugging Face's hosted models, or to connect to your own locally hosted models.
-
-<details>
-<summary>Parameters</summary>
-
-**Inputs**
-
-| Name | Display Name | Info |
-|------|--------------|------|
-| API Key | API Key | The API key for accessing the Hugging Face Inference API. |
-| API URL | API URL | The URL of the Hugging Face Inference API. |
-| Model Name | Model Name | The name of the model to use for embeddings. |
-
-**Outputs**
-
-| Name | Display Name | Info |
-|------|--------------|------|
-| embeddings | Embeddings | The generated embeddings. |
-
-</details>
-
-### Connect the Hugging Face component to a local embeddings model
-
-To run an embeddings inference locally, see the [HuggingFace documentation](https://huggingface.co/docs/text-embeddings-inference/local_cpu).
-
-To connect the local Hugging Face model to the **Hugging Face embeddings inference** component and use it in a flow, follow these steps:
-
-1. Create a [Vector store RAG flow](/vector-store-rag).
-There are two embeddings models in this flow that you can replace with **Hugging Face** embeddings inference components.
-2. Replace both **OpenAI** embeddings model components with **Hugging Face** model components.
-3. Connect both **Hugging Face** components to the **Embeddings** ports of the **Astra DB vector store** components.
-4. In the **Hugging Face** components, set the **Inference Endpoint** field to the URL of your local inference model. **The **API Key** field is not required for local inference.**
-5. Run the flow. The local inference models generate embeddings for the input text.
-
-## IBM watsonx embeddings
-=======
 ## Embedding models bundles
->>>>>>> 2b7eb506
 
 As of Langflow 1.5, the additional embedding models components are now found under [Bundles](/components-bundle-components) in the components sidebar.
 
