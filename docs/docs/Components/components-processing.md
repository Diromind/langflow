--- conflicted
+++ resolved
@@ -22,39 +22,17 @@
 
 To use the Batch Run component with a **Parser** component, do the following:
 
-<<<<<<< HEAD
-This example fetches JSON data from an API. The **Smart function** component extracts and flattens the results into a tabular DataFrame. The **DataFrame Operations** component can then work with the retrieved data.
-=======
 1. Connect a **Model** component to the **Batch Run** component's **Language model** port.
 2. Connect a component that outputs DataFrame, like **File** component, to the **Batch Run** component's **DataFrame** input.
 3. Connect the **Batch Run** component's **Batch Results** output to a **Parser** component's **DataFrame** input.
 The flow looks like this:
->>>>>>> 2b7eb506
 
 ![A batch run component connected to OpenAI and a Parser](/img/component-batch-run.png)
 
-<<<<<<< HEAD
-1. The **API Request** component retrieves data with only `source` and `result` fields.
-For this example, the desired data is nested within the `result` field.
-2. Connect a **Smart function** to the API request component, and a **Language model** to the **Smart function**. This example connects a **Groq** model component.
-3. In the **Groq** model component, add your **Groq** API key.
-4. To filter the data, in the **Smart function** component, in the **Instructions** field, use natural language to describe how the data should be filtered.
-For this example, enter:
-```
-I want to explode the result column out into a Data object
-```
-:::tip
-Avoid punctuation in the **Instructions** field, as it can cause errors.
-:::
-5. To run the flow, in the **Smart function** component, click <Icon name="Play" aria-label="Play icon" />.
-6. To inspect the filtered data, in the **Smart function** component, click <Icon name="TextSearch" aria-label="Inspect icon" />.
-The result is a structured DataFrame.
-=======
 4. In the **Column Name** field of the **Batch Run** component, enter a column name based on the data you're loading from the **File** loader. For example, to process a column of `name`, enter `name`.
 5. Optionally, in the **System Message** field of the **Batch Run** component, enter a **System Message** to instruct the connected LLM on how to process your file. For example, `Create a business card for each name.`
 6. In the **Template** field of the **Parser** component, enter a template for using the **Batch Run** component's new DataFrame columns.
 To use all three columns from the **Batch Run** component, include them like this:
->>>>>>> 2b7eb506
 ```text
 record_number: {batch_index}, name: {text_input}, summary: {model_response}
 ```
@@ -217,38 +195,9 @@
 ...
 ```
 
-<<<<<<< HEAD
-<details>
-<summary>Parameters</summary>
-
-**Inputs**
-
-| Name | Display Name | Info |
-|------|--------------|------|
-| data_list | Data or Data List | One or multiple Data objects to transform into a DataFrame. |
-
-**Outputs**
-
-| Name | Display Name | Info |
-|------|--------------|------|
-| dataframe | DataFrame | A DataFrame built from each Data object's fields plus a text column. |
-
-</details>
-
-## Smart function
-
-This component uses an LLM to generate a Lambda function for filtering or transforming structured data.
-
-To use the **Smart function** component, you must connect it to a [Language Model](/components-models#language-model) component, which the component uses to generate a function based on the natural language instructions in the **Instructions** field.
-
-This example gets JSON data from the `https://jsonplaceholder.typicode.com/users` API endpoint.
-The **Instructions** field in the **Smart function** component specifies the task `extract emails`.
-The connected LLM creates a filter based on the instructions, and successfully extracts a list of email addresses from the JSON data.
-=======
 ### Operations
 
 This component can perform the following operations on Pandas [DataFrame](https://pandas.pydata.org/docs/reference/api/pandas.DataFrame.html).
->>>>>>> 2b7eb506
 
 | Operation | Required Inputs | Info |
 |-----------|----------------|-------------|
