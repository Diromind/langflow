--- conflicted
+++ resolved
@@ -105,11 +105,7 @@
 
 :::important
 Auto installation only works if your HTTP client and Langflow server are on the same local machine.
-<<<<<<< HEAD
-In this is not the case, configure the client with the code in the **JSON** tab.
-=======
 If this is not the case, use the **JSON** option to configure the MCP server.
->>>>>>> 938d3581
 :::
 
 1. Install [Cursor](https://docs.cursor.com/get-started/installation).
