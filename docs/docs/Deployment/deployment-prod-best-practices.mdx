---
title: Langflow architecture and best practices on Kubernetes
slug: /deployment-prod-best-practices
---

import Tabs from '@theme/Tabs';
import TabItem from '@theme/TabItem';

Langflow can be deployed in two distinct environments.

* [**Langflow IDE**](/deployment-kubernetes-dev): The **Langflow IDE** includes the frontend for visual development of your flow. The default [docker-compose.yml](https://github.com/langflow-ai/langflow/blob/main/docker_example/docker-compose.yml) file hosted in the Langflow repository builds the Langflow IDE image. The Langflow IDE can be deployed on [Docker](/deployment-docker) or [Kubernetes](/deployment-kubernetes-dev).
* [**Langflow runtime**](/deployment-kubernetes-prod): The **Langflow runtime** is a headless or backend-only mode. The server exposes your flow as an endpoint, and runs only the processes necessary to serve your flow, with PostgreSQL as the database for improved scalability. Use the Langflow **runtime** to deploy your flows if you don't require the frontend for visual development. The Langflow runtime can be deployed on [Docker](/deployment-docker) or [Kubernetes](/deployment-kubernetes-prod).

:::tip
<<<<<<< HEAD
You can start Langflow in headless mode with the [LANGFLOW_BACKEND_ONLY](/environment-variables#LANGFLOW_BACKEND_ONLY) environment variable.
=======
You can start Langflow in headless mode with the `LANGFLOW_BACKEND_ONLY` [environment variable](/environment-variables).
>>>>>>> 938d3581
:::

Deploying on Kubernetes offers the following advantages:

* **Scalability**: Kubernetes allows you to scale the Langflow service to meet the demands of your workload.
* **Availability and resilience**: Kubernetes provides built-in resilience features, such as automatic failover and self-healing, to ensure that the Langflow service is always available.
* **Security**: Kubernetes provides security features, such as role-based access control and network isolation, to protect the Langflow service and its data.
* **Portability**: Kubernetes is a portable platform, which means that you can deploy the Langflow service to any Kubernetes cluster, on-premises or in the cloud.

Langflow can be deployed on cloud deployments like **AWS EKS, Google GKE, or Azure AKS**. For more information about deploying Langflow on AWS EKS, Google GKE, or Azure AKS, see the [Langflow Helm charts repository](https://github.com/langflow-ai/langflow-helm-charts).

## Langflow deployment

A typical Langflow deployment includes:

* **Langflow API and UI**: The Langflow service is the core component of the Langflow platform. It provides a RESTful API for executing flows.
* **Kubernetes cluster**: The Kubernetes cluster provides a platform for deploying and managing the Langflow service and its supporting components.
* **Persistent storage**: Persistent storage is used to store the Langflow service's data, such as models and training data.
* **Ingress controller**: The ingress controller provides a single entry point for traffic to the Langflow service.
* **Load balancer**: Balances traffic across multiple Langflow replicas.
* **Vector database**: If you are using Langflow for RAG, you can integrate with the vector database in Astra Serverless.

![Langflow reference architecture on Kubernetes](/img/langflow-reference-architecture.png)

## Environment isolation

It is recommended to deploy and run two separate environments for Langflow, with one environment reserved for development use and another for production use.

![Langflow environments](/img/langflow-env.png)

* **The Langflow development environment** must include the Integrated Development Environment (IDE) for the full experience of Langflow, optimized for prototyping and testing new flows.
* **The Langflow production environment** executes the flow logic in production and enables Langflow flows as standalone services.

## Why is it important to have separate deployments?

This separation is designed to enhance security, optimize resource allocation, and streamline management.

* **Security**
  * **Isolation**: By separating the development and production environments, you can better isolate different phases of the application lifecycle. This isolation minimizes the risk of development-related issues impacting the production environments.
  * **Access control**: Different security policies and access controls can be applied to each environment. Developers may require broader access in the IDE for testing and debugging, while the runtime environment can be locked down with stricter security measures.
  * **Reduced attack surface**: The runtime environment is configured to include only essential components, reducing the attack surface and potential vulnerabilities.
* **Resource allocation**
  * **Optimized resource usage and cost efficiency**: By separating the two environments, you can allocate resources more effectively. Each flow can be deployed independently, providing fine-grained resource control.
  * **Scalability**: The runtime environment can be scaled independently based on application load and performance requirements, without affecting the development environment.<|MERGE_RESOLUTION|>--- conflicted
+++ resolved
@@ -12,11 +12,7 @@
 * [**Langflow runtime**](/deployment-kubernetes-prod): The **Langflow runtime** is a headless or backend-only mode. The server exposes your flow as an endpoint, and runs only the processes necessary to serve your flow, with PostgreSQL as the database for improved scalability. Use the Langflow **runtime** to deploy your flows if you don't require the frontend for visual development. The Langflow runtime can be deployed on [Docker](/deployment-docker) or [Kubernetes](/deployment-kubernetes-prod).
 
 :::tip
-<<<<<<< HEAD
-You can start Langflow in headless mode with the [LANGFLOW_BACKEND_ONLY](/environment-variables#LANGFLOW_BACKEND_ONLY) environment variable.
-=======
 You can start Langflow in headless mode with the `LANGFLOW_BACKEND_ONLY` [environment variable](/environment-variables).
->>>>>>> 938d3581
 :::
 
 Deploying on Kubernetes offers the following advantages:
