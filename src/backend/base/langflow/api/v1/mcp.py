--- conflicted
+++ resolved
@@ -45,10 +45,7 @@
 
     logger.debug("MCP module loaded - debug logging enabled")
 
-<<<<<<< HEAD
 enable_progress_notifications = None
-=======
->>>>>>> bdda7814
 
 router = APIRouter(prefix="/mcp", tags=["mcp"])
 
@@ -182,9 +179,7 @@
 
 
 @server.call_tool()
-async def handle_call_tool(
-    name: str, arguments: dict, *, enable_progress_notifications: bool = Depends(get_enable_progress_notifications)
-) -> list[types.TextContent]:
+async def handle_call_tool(name: str, arguments: dict) -> list[types.TextContent]:
     """Handle tool execution requests."""
     global enable_progress_notifications
     if enable_progress_notifications is None:
