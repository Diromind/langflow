--- conflicted
+++ resolved
@@ -379,11 +379,7 @@
     try:
         # trigger response that tool was called
         if voice_config.progress_enabled:
-<<<<<<< HEAD
-            openai_safe_send(
-=======
             openai_send(
->>>>>>> 949199c9
                 {
                     "type": "conversation.item.create",
                     "item": {
@@ -402,11 +398,7 @@
                     },
                 }
             )
-<<<<<<< HEAD
-            openai_safe_send(common_response_create(session_id))
-=======
             openai_send(common_response_create(session_id))
->>>>>>> 949199c9
         args = json.loads(function_call_args) if function_call_args else {}
         input_request = InputValueRequest(
             input_value=args.get("input"), components=[], type="chat", session=conversation_id
@@ -441,13 +433,8 @@
                 "output": str(result),
             },
         }
-<<<<<<< HEAD
-        openai_safe_send(function_output)
-        openai_safe_send(common_response_create(session_id))
-=======
         await openai_send(function_output)
         await openai_send(common_response_create(session_id))
->>>>>>> 949199c9
     except json.JSONDecodeError as e:
         trace = traceback.format_exc()
         logger.error(f"JSON decode error: {e!s}\ntrace: {trace}")
@@ -459,11 +446,7 @@
                 "output": f"Error parsing arguments: {e!s}",
             },
         }
-<<<<<<< HEAD
-        openai_safe_send(function_output)
-=======
         await openai_send(function_output)
->>>>>>> 949199c9
     except ValueError as e:
         trace = traceback.format_exc()
         logger.error(f"Value error: {e!s}\ntrace: {trace}")
@@ -475,11 +458,7 @@
                 "output": f"Error with input values: {e!s}",
             },
         }
-<<<<<<< HEAD
-        openai_safe_send(function_output)
-=======
         await openai_send(function_output)
->>>>>>> 949199c9
     except (ConnectionError, websockets.exceptions.WebSocketException) as e:
         trace = traceback.format_exc()
         logger.error(f"Connection error: {e!s}\ntrace: {trace}")
@@ -491,11 +470,7 @@
                 "output": f"Connection error: {e!s}",
             },
         }
-<<<<<<< HEAD
-        openai_safe_send(function_output)
-=======
         await openai_send(function_output)
->>>>>>> 949199c9
     except (KeyError, AttributeError, TypeError) as e:
         logger.error(f"Error executing flow: {e}")
         logger.error(traceback.format_exc())
@@ -507,11 +482,7 @@
                 "output": f"Error executing flow: {e}",
             },
         }
-<<<<<<< HEAD
-        openai_safe_send(function_output)
-=======
         await openai_send(function_output)
->>>>>>> 949199c9
 
 
 voice_config_cache: dict[str, VoiceConfig] = {}
