from langflow.base.prompts.api_utils import process_prompt_template
from langflow.custom import Component
from langflow.inputs.inputs import DefaultPromptField
from langflow.io import Output, PromptInput
from langflow.schema.message import Message
from langflow.template.field.prompt import DefaultPromptField
from langflow.template.utils import update_template_values


class PromptComponent(Component):
    display_name: str = "Prompt"
    description: str = "Create a prompt template with dynamic variables."
    icon = "prompts"
    trace_type = "prompt"
    name = "Prompt"

    inputs = [
        PromptInput(name="template", display_name="Template"),
    ]

    outputs = [
        Output(display_name="Prompt Message", name="prompt", method="build_prompt"),
    ]

    async def build_prompt(
        self,
    ) -> Message:
        prompt = await Message.from_template_and_variables(**self._attributes)
        self.status = prompt.text
        return prompt

    def _update_template(self, frontend_node: dict):
        prompt_template = frontend_node["template"]["template"]["value"]
        custom_fields = frontend_node["custom_fields"]
        frontend_node_template = frontend_node["template"]
        _ = process_prompt_template(
            template=prompt_template,
            name="template",
            custom_fields=custom_fields,
            frontend_node_template=frontend_node_template,
        )
        return frontend_node

    def post_code_processing(self, new_frontend_node: dict, current_frontend_node: dict):
        """
        This function is called after the code validation is done.
        """
        frontend_node = super().post_code_processing(new_frontend_node, current_frontend_node)
        template = frontend_node["template"]["template"]["value"]
<<<<<<< HEAD
        # Kept it duplicated for backward compatibility
=======
        # Kept it duplicated for backwards compatibility
>>>>>>> 32452d05
        _ = process_prompt_template(
            template=template,
            name="template",
            custom_fields=frontend_node["custom_fields"],
            frontend_node_template=frontend_node["template"],
        )
        # Now that template is updated, we need to grab any values that were set in the current_frontend_node
        # and update the frontend_node with those values
        update_template_values(new_template=frontend_node, previous_template=current_frontend_node["template"])
        return frontend_node

    def _get_fallback_input(self, **kwargs):
        return DefaultPromptField(**kwargs)<|MERGE_RESOLUTION|>--- conflicted
+++ resolved
@@ -47,11 +47,7 @@
         """
         frontend_node = super().post_code_processing(new_frontend_node, current_frontend_node)
         template = frontend_node["template"]["template"]["value"]
-<<<<<<< HEAD
-        # Kept it duplicated for backward compatibility
-=======
         # Kept it duplicated for backwards compatibility
->>>>>>> 32452d05
         _ = process_prompt_template(
             template=template,
             name="template",
