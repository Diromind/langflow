--- conflicted
+++ resolved
@@ -1,21 +1,5 @@
 import inspect
-<<<<<<< HEAD
-from typing import (
-    TYPE_CHECKING,
-    Any,
-    AsyncIterator,
-    Callable,
-    ClassVar,
-    Generator,
-    Iterator,
-    List,
-    Optional,
-    Union,
-    get_type_hints,
-)
-=======
 from typing import TYPE_CHECKING, Any, Callable, ClassVar, List, Optional, Union, get_type_hints
->>>>>>> 32452d05
 from uuid import UUID
 
 import nanoid  # type: ignore
@@ -31,21 +15,12 @@
 from langflow.services.tracing.schema import Log
 from langflow.template.field.base import UNDEFINED, Input, Output
 from langflow.template.frontend_node.custom_components import ComponentFrontendNode
-<<<<<<< HEAD
-=======
 from langflow.utils.async_helpers import run_until_complete
->>>>>>> 32452d05
 
 from .custom_component import CustomComponent
 
 if TYPE_CHECKING:
     from langflow.graph.vertex.base import Vertex
-<<<<<<< HEAD
-
-BACKWARDS_COMPATIBLE_ATTRIBUTES = ["user_id", "vertex", "tracing_service"]
-
-=======
->>>>>>> 32452d05
 
 BACKWARDS_COMPATIBLE_ATTRIBUTES = ["user_id", "vertex", "tracing_service"]
 
@@ -89,86 +64,6 @@
             self.map_outputs(self.outputs)
         # Set output types
         self._set_output_types()
-<<<<<<< HEAD
-
-    def _set_output_types(self):
-        for output in self.outputs:
-            return_types = self._get_method_return_type(output.method)
-            output.add_types(return_types)
-            output.set_selected()
-
-    def _get_output_by_method(self, method: Callable):
-        # method is a callable and output.method is a string
-        # we need to find the output that has the same method
-        output = next((output for output in self.outputs if output.method == method.__name__), None)
-        if output is None:
-            method_name = method.__name__ if hasattr(method, "__name__") else str(method)
-            raise ValueError(f"Output with method {method_name} not found")
-        return output
-
-    def __call__(self, **kwargs):
-        for key, value in kwargs.items():
-            # if value is a callable, it must be a method from another component
-            # we need to the class owning the method
-            try:
-                _input = self._inputs[key]
-            except KeyError:
-                _input = self._get_fallback_input(name=key, display_name=key)
-                self._inputs[key] = _input
-                self.inputs.append(_input)
-            if callable(value):
-                component: Component = value.__self__
-                self._components.append(component)
-                output = component._get_output_by_method(value)
-                self._edges.append(
-                    {
-                        "source": component._id,
-                        "target": self._id,
-                        "data": {
-                            "sourceHandle": {
-                                "dataType": component.name,
-                                "id": component._id,
-                                "name": output.name,
-                                "output_types": output.types,
-                            },
-                            "targetHandle": {
-                                "fieldName": key,
-                                "id": self._id,
-                                "inputTypes": _input.input_types,
-                                "type": _input.field_type,
-                            },
-                        },
-                    }
-                )
-            else:
-                self._parameters[key] = value
-
-            self._attributes[key] = value
-        return self
-
-    async def _run(self):
-        # Resolve callable inputs
-        for key, _input in self._inputs.items():
-            if callable(_input.value):
-                result = _input.value()
-                if inspect.iscoroutine(result):
-                    result = await result
-                self._inputs[key].value = result
-
-        return await self.build_results()
-
-    async def run(self):
-        return await self._run()
-
-    def __getattr__(self, name: str) -> Any:
-        if "_attributes" in self.__dict__ and name in self.__dict__["_attributes"]:
-            return self.__dict__["_attributes"][name]
-        if "_inputs" in self.__dict__ and name in self.__dict__["_inputs"]:
-            return self.__dict__["_inputs"][name].value
-        if name in BACKWARDS_COMPATIBLE_ATTRIBUTES:
-            return self.__dict__[f"_{name}"]
-        raise AttributeError(f"{name} not found in {self.__class__.__name__}")
-=======
 
     def set(self, **kwargs):
         """
@@ -207,52 +102,6 @@
             The result of executing the component's logic.
         """
         return await self._run()
-
-    def set_vertex(self, vertex: "Vertex"):
-        """
-        Sets the vertex for the component.
-
-        Args:
-            vertex (Vertex): The vertex to set.
-
-        Returns:
-            None
-        """
-        self._vertex = vertex
-
-    def get_input(self, name: str) -> Any:
-        """
-        Retrieves the value of the input with the specified name.
-
-        Args:
-            name (str): The name of the input.
-
-        Returns:
-            Any: The value of the input.
-
-        Raises:
-            ValueError: If the input with the specified name is not found.
-        """
-        if name in self._inputs:
-            return self._inputs[name]
-        raise ValueError(f"Input {name} not found in {self.__class__.__name__}")
-
-    def get_output(self, name: str) -> Any:
-        """
-        Retrieves the output with the specified name.
-
-        Args:
-            name (str): The name of the output to retrieve.
-
-        Returns:
-            Any: The output value.
-
-        Raises:
-            ValueError: If the output with the specified name is not found.
-        """
-        if name in self._outputs:
-            return self._outputs[name]
-        raise ValueError(f"Output {name} not found in {self.__class__.__name__}")
 
     def set_output_value(self, name: str, value: Any):
         if name in self._outputs:
@@ -267,26 +116,6 @@
                 self._inputs[name].load_from_db = False
         else:
             raise ValueError(f"Input {name} not found in {self.__class__.__name__}")
-
-    def map_outputs(self, outputs: List[Output]):
-        """
-        Maps the given list of outputs to the component.
-
-        Args:
-            outputs (List[Output]): The list of outputs to be mapped.
-
-        Raises:
-            ValueError: If the output name is None.
-
-        Returns:
-            None
-        """
-        self.outputs = outputs
-        for output in outputs:
-            if output.name is None:
-                raise ValueError("Output name cannot be None.")
-            self._outputs[output.name] = output
->>>>>>> 32452d05
 
     def set_vertex(self, vertex: "Vertex"):
         self._vertex = vertex
@@ -442,18 +271,6 @@
             return self.__dict__[f"_{name}"]
         raise AttributeError(f"{name} not found in {self.__class__.__name__}")
 
-    def _set_input_value(self, name: str, value: Any):
-        if name in self._inputs:
-            input_value = self._inputs[name].value
-            if callable(input_value):
-                raise ValueError(
-                    f"Input {name} is connected to {input_value.__self__.display_name}.{input_value.__name__}"
-                )
-            self._inputs[name].value = value
-            self._attributes[name] = value
-        else:
-            raise ValueError(f"Input {name} not found in {self.__class__.__name__}")
-
     def _validate_outputs(self):
         # Raise Error if some rule isn't met
         pass
@@ -575,13 +392,6 @@
         _results = {}
         _artifacts = {}
         if hasattr(self, "outputs"):
-<<<<<<< HEAD
-            self._set_outputs(self._vertex.outputs)
-            for output in self.outputs:
-                # Build the output if it's connected to some other vertex
-                # or if it's not connected to any vertex
-                if not self._vertex.outgoing_edges or output.name in self._vertex.edges_source_names:
-=======
             if self._vertex:
                 self._set_outputs(self._vertex.outputs)
             for output in self.outputs:
@@ -592,7 +402,6 @@
                     or not self._vertex.outgoing_edges
                     or output.name in self._vertex.edges_source_names
                 ):
->>>>>>> 32452d05
                     if output.method is None:
                         raise ValueError(f"Output {output.name} does not have a method defined.")
                     method: Callable = getattr(self, output.method)
