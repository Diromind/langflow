--- conflicted
+++ resolved
@@ -1204,11 +1204,7 @@
                     next_runnable_vertices.remove(v_id)
                 else:
                     self.run_manager.add_to_vertices_being_run(next_v_id)
-<<<<<<< HEAD
             if cache and self.flow_id is not None:
-=======
-            if cache and self.flow_id:
->>>>>>> 469625c0
                 set_cache_coro = partial(get_chat_service().set_cache, key=self.flow_id)
                 await set_cache_coro(data=self, lock=lock)
         return next_runnable_vertices
