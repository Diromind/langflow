--- conflicted
+++ resolved
@@ -184,11 +184,8 @@
             "fieldName": "input_value",
             "id": "ChatOutput-Jj8M6",
             "inputTypes": [
-<<<<<<< HEAD
-=======
               "Data",
               "DataFrame",
->>>>>>> 7b3dc0b4
               "Message"
             ],
             "type": "str"
@@ -247,22 +244,6 @@
                 "types": [
                   "Message"
                 ],
-<<<<<<< HEAD
-                "value": "__UNDEFINED__"
-              },
-              {
-                "allows_loop": false,
-                "cache": true,
-                "display_name": "Toolset",
-                "method": "to_toolkit",
-                "name": "component_as_tool",
-                "selected": "Tool",
-                "tool_mode": true,
-                "types": [
-                  "Tool"
-                ],
-=======
->>>>>>> 7b3dc0b4
                 "value": "__UNDEFINED__"
               }
             ],
@@ -578,22 +559,6 @@
                 "types": [
                   "Message"
                 ],
-<<<<<<< HEAD
-                "value": "__UNDEFINED__"
-              },
-              {
-                "allows_loop": false,
-                "cache": true,
-                "display_name": "Toolset",
-                "method": "to_toolkit",
-                "name": "component_as_tool",
-                "selected": "Tool",
-                "tool_mode": true,
-                "types": [
-                  "Tool"
-                ],
-=======
->>>>>>> 7b3dc0b4
                 "value": "__UNDEFINED__"
               }
             ],
@@ -832,22 +797,6 @@
                 "types": [
                   "Message"
                 ],
-<<<<<<< HEAD
-                "value": "__UNDEFINED__"
-              },
-              {
-                "allows_loop": false,
-                "cache": true,
-                "display_name": "Toolset",
-                "method": "to_toolkit",
-                "name": "component_as_tool",
-                "selected": "Tool",
-                "tool_mode": true,
-                "types": [
-                  "Tool"
-                ],
-=======
->>>>>>> 7b3dc0b4
                 "value": "__UNDEFINED__"
               }
             ],
@@ -1095,22 +1044,6 @@
                 "types": [
                   "Message"
                 ],
-<<<<<<< HEAD
-                "value": "__UNDEFINED__"
-              },
-              {
-                "allows_loop": false,
-                "cache": true,
-                "display_name": "Toolset",
-                "method": "to_toolkit",
-                "name": "component_as_tool",
-                "selected": "Tool",
-                "tool_mode": true,
-                "types": [
-                  "Tool"
-                ],
-=======
->>>>>>> 7b3dc0b4
                 "value": "__UNDEFINED__"
               }
             ],
@@ -1226,11 +1159,8 @@
                 "dynamic": false,
                 "info": "Message to be passed as output.",
                 "input_types": [
-<<<<<<< HEAD
-=======
                   "Data",
                   "DataFrame",
->>>>>>> 7b3dc0b4
                   "Message"
                 ],
                 "list": false,
@@ -1500,22 +1430,6 @@
                 "types": [
                   "DataFrame"
                 ],
-<<<<<<< HEAD
-                "value": "__UNDEFINED__"
-              },
-              {
-                "allows_loop": false,
-                "cache": true,
-                "display_name": "Toolset",
-                "method": "to_toolkit",
-                "name": "component_as_tool",
-                "selected": "Tool",
-                "tool_mode": true,
-                "types": [
-                  "Tool"
-                ],
-=======
->>>>>>> 7b3dc0b4
                 "value": "__UNDEFINED__"
               }
             ],
@@ -1672,22 +1586,6 @@
                 "types": [
                   "DataFrame"
                 ],
-<<<<<<< HEAD
-                "value": "__UNDEFINED__"
-              },
-              {
-                "allows_loop": false,
-                "cache": true,
-                "display_name": "Toolset",
-                "method": "to_toolkit",
-                "name": "component_as_tool",
-                "selected": "Tool",
-                "tool_mode": true,
-                "types": [
-                  "Tool"
-                ],
-=======
->>>>>>> 7b3dc0b4
                 "value": "__UNDEFINED__"
               }
             ],
@@ -1850,22 +1748,6 @@
                 "types": [
                   "DataFrame"
                 ],
-<<<<<<< HEAD
-                "value": "__UNDEFINED__"
-              },
-              {
-                "allows_loop": false,
-                "cache": true,
-                "display_name": "Toolset",
-                "method": "to_toolkit",
-                "name": "component_as_tool",
-                "selected": "Tool",
-                "tool_mode": true,
-                "types": [
-                  "Tool"
-                ],
-=======
->>>>>>> 7b3dc0b4
                 "value": "__UNDEFINED__"
               }
             ],
@@ -2023,23 +1905,6 @@
                 "types": [
                   "LanguageModel"
                 ],
-<<<<<<< HEAD
-                "value": "__UNDEFINED__"
-              },
-              {
-                "allows_loop": false,
-                "cache": true,
-                "display_name": "Toolset",
-                "method": "to_toolkit",
-                "name": "component_as_tool",
-                "required_inputs": [],
-                "selected": "Tool",
-                "tool_mode": true,
-                "types": [
-                  "Tool"
-                ],
-=======
->>>>>>> 7b3dc0b4
                 "value": "__UNDEFINED__"
               }
             ],
