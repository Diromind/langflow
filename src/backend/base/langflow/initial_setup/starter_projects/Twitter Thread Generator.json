{
  "data": {
    "edges": [
      {
        "animated": false,
        "className": "",
        "data": {
          "sourceHandle": {
            "dataType": "TextInput",
            "id": "TextInput-i5Z2Y",
            "name": "text",
            "output_types": [
              "Message"
            ]
          },
          "targetHandle": {
            "fieldName": "CONTENT_GUIDELINES",
            "id": "Prompt-JXzxV",
            "inputTypes": [
              "Message"
            ],
            "type": "str"
          }
        },
        "id": "reactflow__edge-TextInput-i5Z2Y{œdataTypeœ:œTextInputœ,œidœ:œTextInput-i5Z2Yœ,œnameœ:œtextœ,œoutput_typesœ:[œMessageœ]}-Prompt-JXzxV{œfieldNameœ:œCONTENT_GUIDELINESœ,œidœ:œPrompt-JXzxVœ,œinputTypesœ:[œMessageœ],œtypeœ:œstrœ}",
        "selected": false,
        "source": "TextInput-i5Z2Y",
        "sourceHandle": "{œdataTypeœ: œTextInputœ, œidœ: œTextInput-i5Z2Yœ, œnameœ: œtextœ, œoutput_typesœ: [œMessageœ]}",
        "target": "Prompt-JXzxV",
        "targetHandle": "{œfieldNameœ: œCONTENT_GUIDELINESœ, œidœ: œPrompt-JXzxVœ, œinputTypesœ: [œMessageœ], œtypeœ: œstrœ}"
      },
      {
        "animated": false,
        "className": "",
        "data": {
          "sourceHandle": {
            "dataType": "TextInput",
            "id": "TextInput-OAt8o",
            "name": "text",
            "output_types": [
              "Message"
            ]
          },
          "targetHandle": {
            "fieldName": "OUTPUT_FORMAT",
            "id": "Prompt-JXzxV",
            "inputTypes": [
              "Message"
            ],
            "type": "str"
          }
        },
        "id": "reactflow__edge-TextInput-OAt8o{œdataTypeœ:œTextInputœ,œidœ:œTextInput-OAt8oœ,œnameœ:œtextœ,œoutput_typesœ:[œMessageœ]}-Prompt-JXzxV{œfieldNameœ:œOUTPUT_FORMATœ,œidœ:œPrompt-JXzxVœ,œinputTypesœ:[œMessageœ],œtypeœ:œstrœ}",
        "selected": false,
        "source": "TextInput-OAt8o",
        "sourceHandle": "{œdataTypeœ: œTextInputœ, œidœ: œTextInput-OAt8oœ, œnameœ: œtextœ, œoutput_typesœ: [œMessageœ]}",
        "target": "Prompt-JXzxV",
        "targetHandle": "{œfieldNameœ: œOUTPUT_FORMATœ, œidœ: œPrompt-JXzxVœ, œinputTypesœ: [œMessageœ], œtypeœ: œstrœ}"
      },
      {
        "animated": false,
        "className": "",
        "data": {
          "sourceHandle": {
            "dataType": "TextInput",
            "id": "TextInput-58oH9",
            "name": "text",
            "output_types": [
              "Message"
            ]
          },
          "targetHandle": {
            "fieldName": "OUTPUT_LANGUAGE",
            "id": "Prompt-JXzxV",
            "inputTypes": [
              "Message"
            ],
            "type": "str"
          }
        },
        "id": "reactflow__edge-TextInput-58oH9{œdataTypeœ:œTextInputœ,œidœ:œTextInput-58oH9œ,œnameœ:œtextœ,œoutput_typesœ:[œMessageœ]}-Prompt-JXzxV{œfieldNameœ:œOUTPUT_LANGUAGEœ,œidœ:œPrompt-JXzxVœ,œinputTypesœ:[œMessageœ],œtypeœ:œstrœ}",
        "selected": false,
        "source": "TextInput-58oH9",
        "sourceHandle": "{œdataTypeœ: œTextInputœ, œidœ: œTextInput-58oH9œ, œnameœ: œtextœ, œoutput_typesœ: [œMessageœ]}",
        "target": "Prompt-JXzxV",
        "targetHandle": "{œfieldNameœ: œOUTPUT_LANGUAGEœ, œidœ: œPrompt-JXzxVœ, œinputTypesœ: [œMessageœ], œtypeœ: œstrœ}"
      },
      {
        "animated": false,
        "className": "",
        "data": {
          "sourceHandle": {
            "dataType": "TextInput",
            "id": "TextInput-3nKXg",
            "name": "text",
            "output_types": [
              "Message"
            ]
          },
          "targetHandle": {
            "fieldName": "PROFILE_DETAILS",
            "id": "Prompt-JXzxV",
            "inputTypes": [
              "Message"
            ],
            "type": "str"
          }
        },
        "id": "reactflow__edge-TextInput-3nKXg{œdataTypeœ:œTextInputœ,œidœ:œTextInput-3nKXgœ,œnameœ:œtextœ,œoutput_typesœ:[œMessageœ]}-Prompt-JXzxV{œfieldNameœ:œPROFILE_DETAILSœ,œidœ:œPrompt-JXzxVœ,œinputTypesœ:[œMessageœ],œtypeœ:œstrœ}",
        "selected": false,
        "source": "TextInput-3nKXg",
        "sourceHandle": "{œdataTypeœ: œTextInputœ, œidœ: œTextInput-3nKXgœ, œnameœ: œtextœ, œoutput_typesœ: [œMessageœ]}",
        "target": "Prompt-JXzxV",
        "targetHandle": "{œfieldNameœ: œPROFILE_DETAILSœ, œidœ: œPrompt-JXzxVœ, œinputTypesœ: [œMessageœ], œtypeœ: œstrœ}"
      },
      {
        "animated": false,
        "className": "",
        "data": {
          "sourceHandle": {
            "dataType": "TextInput",
            "id": "TextInput-MlxGC",
            "name": "text",
            "output_types": [
              "Message"
            ]
          },
          "targetHandle": {
            "fieldName": "PROFILE_TYPE",
            "id": "Prompt-JXzxV",
            "inputTypes": [
              "Message"
            ],
            "type": "str"
          }
        },
        "id": "reactflow__edge-TextInput-MlxGC{œdataTypeœ:œTextInputœ,œidœ:œTextInput-MlxGCœ,œnameœ:œtextœ,œoutput_typesœ:[œMessageœ]}-Prompt-JXzxV{œfieldNameœ:œPROFILE_TYPEœ,œidœ:œPrompt-JXzxVœ,œinputTypesœ:[œMessageœ],œtypeœ:œstrœ}",
        "selected": false,
        "source": "TextInput-MlxGC",
        "sourceHandle": "{œdataTypeœ: œTextInputœ, œidœ: œTextInput-MlxGCœ, œnameœ: œtextœ, œoutput_typesœ: [œMessageœ]}",
        "target": "Prompt-JXzxV",
        "targetHandle": "{œfieldNameœ: œPROFILE_TYPEœ, œidœ: œPrompt-JXzxVœ, œinputTypesœ: [œMessageœ], œtypeœ: œstrœ}"
      },
      {
        "animated": false,
        "className": "",
        "data": {
          "sourceHandle": {
            "dataType": "TextInput",
            "id": "TextInput-rIJMY",
            "name": "text",
            "output_types": [
              "Message"
            ]
          },
          "targetHandle": {
            "fieldName": "TONE_AND_STYLE",
            "id": "Prompt-JXzxV",
            "inputTypes": [
              "Message"
            ],
            "type": "str"
          }
        },
        "id": "reactflow__edge-TextInput-rIJMY{œdataTypeœ:œTextInputœ,œidœ:œTextInput-rIJMYœ,œnameœ:œtextœ,œoutput_typesœ:[œMessageœ]}-Prompt-JXzxV{œfieldNameœ:œTONE_AND_STYLEœ,œidœ:œPrompt-JXzxVœ,œinputTypesœ:[œMessageœ],œtypeœ:œstrœ}",
        "selected": false,
        "source": "TextInput-rIJMY",
        "sourceHandle": "{œdataTypeœ: œTextInputœ, œidœ: œTextInput-rIJMYœ, œnameœ: œtextœ, œoutput_typesœ: [œMessageœ]}",
        "target": "Prompt-JXzxV",
        "targetHandle": "{œfieldNameœ: œTONE_AND_STYLEœ, œidœ: œPrompt-JXzxVœ, œinputTypesœ: [œMessageœ], œtypeœ: œstrœ}"
      },
      {
        "animated": false,
        "data": {
          "sourceHandle": {
            "dataType": "Prompt",
            "id": "Prompt-JXzxV",
            "name": "prompt",
            "output_types": [
              "Message"
            ]
          },
          "targetHandle": {
            "fieldName": "system_message",
            "id": "LanguageModelComponent-URKKz",
            "inputTypes": [
              "Message"
            ],
            "type": "str"
          }
        },
        "id": "xy-edge__Prompt-JXzxV{œdataTypeœ:œPromptœ,œidœ:œPrompt-JXzxVœ,œnameœ:œpromptœ,œoutput_typesœ:[œMessageœ]}-LanguageModelComponent-URKKz{œfieldNameœ:œsystem_messageœ,œidœ:œLanguageModelComponent-URKKzœ,œinputTypesœ:[œMessageœ],œtypeœ:œstrœ}",
        "selected": false,
        "source": "Prompt-JXzxV",
        "sourceHandle": "{œdataTypeœ: œPromptœ, œidœ: œPrompt-JXzxVœ, œnameœ: œpromptœ, œoutput_typesœ: [œMessageœ]}",
        "target": "LanguageModelComponent-URKKz",
        "targetHandle": "{œfieldNameœ: œsystem_messageœ, œidœ: œLanguageModelComponent-URKKzœ, œinputTypesœ: [œMessageœ], œtypeœ: œstrœ}"
      },
      {
        "animated": false,
        "data": {
          "sourceHandle": {
            "dataType": "ChatInput",
            "id": "ChatInput-JpNZb",
            "name": "message",
            "output_types": [
              "Message"
            ]
          },
          "targetHandle": {
            "fieldName": "input_value",
            "id": "LanguageModelComponent-URKKz",
            "inputTypes": [
              "Message"
            ],
            "type": "str"
          }
        },
        "id": "xy-edge__ChatInput-JpNZb{œdataTypeœ:œChatInputœ,œidœ:œChatInput-JpNZbœ,œnameœ:œmessageœ,œoutput_typesœ:[œMessageœ]}-LanguageModelComponent-URKKz{œfieldNameœ:œinput_valueœ,œidœ:œLanguageModelComponent-URKKzœ,œinputTypesœ:[œMessageœ],œtypeœ:œstrœ}",
        "selected": false,
        "source": "ChatInput-JpNZb",
        "sourceHandle": "{œdataTypeœ: œChatInputœ, œidœ: œChatInput-JpNZbœ, œnameœ: œmessageœ, œoutput_typesœ: [œMessageœ]}",
        "target": "LanguageModelComponent-URKKz",
        "targetHandle": "{œfieldNameœ: œinput_valueœ, œidœ: œLanguageModelComponent-URKKzœ, œinputTypesœ: [œMessageœ], œtypeœ: œstrœ}"
      },
      {
        "animated": false,
        "data": {
          "sourceHandle": {
            "dataType": "LanguageModelComponent",
            "id": "LanguageModelComponent-URKKz",
            "name": "text_output",
            "output_types": [
              "Message"
            ]
          },
          "targetHandle": {
            "fieldName": "input_value",
            "id": "ChatOutput-GgTGu",
            "inputTypes": [
              "Data",
              "DataFrame",
              "Message"
            ],
            "type": "other"
          }
        },
        "id": "xy-edge__LanguageModelComponent-URKKz{œdataTypeœ:œLanguageModelComponentœ,œidœ:œLanguageModelComponent-URKKzœ,œnameœ:œtext_outputœ,œoutput_typesœ:[œMessageœ]}-ChatOutput-GgTGu{œfieldNameœ:œinput_valueœ,œidœ:œChatOutput-GgTGuœ,œinputTypesœ:[œDataœ,œDataFrameœ,œMessageœ],œtypeœ:œotherœ}",
        "selected": false,
        "source": "LanguageModelComponent-URKKz",
        "sourceHandle": "{œdataTypeœ: œLanguageModelComponentœ, œidœ: œLanguageModelComponent-URKKzœ, œnameœ: œtext_outputœ, œoutput_typesœ: [œMessageœ]}",
        "target": "ChatOutput-GgTGu",
        "targetHandle": "{œfieldNameœ: œinput_valueœ, œidœ: œChatOutput-GgTGuœ, œinputTypesœ: [œDataœ, œDataFrameœ, œMessageœ], œtypeœ: œotherœ}"
      }
    ],
    "nodes": [
      {
        "data": {
          "id": "ChatInput-JpNZb",
          "node": {
            "base_classes": [
              "Message"
            ],
            "beta": false,
            "conditional_paths": [],
            "custom_fields": {},
            "description": "Get chat inputs from the Playground.",
            "display_name": "Chat Input",
            "documentation": "",
            "edited": false,
            "field_order": [
              "input_value",
              "should_store_message",
              "sender",
              "sender_name",
              "session_id",
              "files",
              "background_color",
              "chat_icon",
              "text_color"
            ],
            "frozen": false,
            "icon": "MessagesSquare",
            "legacy": false,
            "metadata": {},
            "minimized": true,
            "output_types": [],
            "outputs": [
              {
                "allows_loop": false,
                "cache": true,
                "display_name": "Chat Message",
                "group_outputs": false,
                "method": "message_response",
                "name": "message",
                "selected": "Message",
                "tool_mode": true,
                "types": [
                  "Message"
                ],
                "value": "__UNDEFINED__"
              }
            ],
            "pinned": false,
            "template": {
              "_type": "Component",
              "background_color": {
                "_input_type": "MessageTextInput",
                "advanced": true,
                "display_name": "Background Color",
                "dynamic": false,
                "info": "The background color of the icon.",
                "input_types": [
                  "Message"
                ],
                "list": false,
                "list_add_label": "Add More",
                "load_from_db": false,
                "name": "background_color",
                "placeholder": "",
                "required": false,
                "show": true,
                "title_case": false,
                "tool_mode": false,
                "trace_as_input": true,
                "trace_as_metadata": true,
                "type": "str",
                "value": ""
              },
              "chat_icon": {
                "_input_type": "MessageTextInput",
                "advanced": true,
                "display_name": "Icon",
                "dynamic": false,
                "info": "The icon of the message.",
                "input_types": [
                  "Message"
                ],
                "list": false,
                "list_add_label": "Add More",
                "load_from_db": false,
                "name": "chat_icon",
                "placeholder": "",
                "required": false,
                "show": true,
                "title_case": false,
                "tool_mode": false,
                "trace_as_input": true,
                "trace_as_metadata": true,
                "type": "str",
                "value": ""
              },
              "code": {
                "advanced": true,
                "dynamic": true,
                "fileTypes": [],
                "file_path": "",
                "info": "",
                "list": false,
                "load_from_db": false,
                "multiline": true,
                "name": "code",
                "password": false,
                "placeholder": "",
                "required": true,
                "show": true,
                "title_case": false,
                "type": "code",
                "value": "from langflow.base.data.utils import IMG_FILE_TYPES, TEXT_FILE_TYPES\nfrom langflow.base.io.chat import ChatComponent\nfrom langflow.inputs.inputs import BoolInput\nfrom langflow.io import (\n    DropdownInput,\n    FileInput,\n    MessageTextInput,\n    MultilineInput,\n    Output,\n)\nfrom langflow.schema.message import Message\nfrom langflow.utils.constants import (\n    MESSAGE_SENDER_AI,\n    MESSAGE_SENDER_NAME_USER,\n    MESSAGE_SENDER_USER,\n)\n\n\nclass ChatInput(ChatComponent):\n    display_name = \"Chat Input\"\n    description = \"Get chat inputs from the Playground.\"\n    icon = \"MessagesSquare\"\n    name = \"ChatInput\"\n    minimized = True\n\n    inputs = [\n        MultilineInput(\n            name=\"input_value\",\n            display_name=\"Input Text\",\n            value=\"\",\n            info=\"Message to be passed as input.\",\n            input_types=[],\n        ),\n        BoolInput(\n            name=\"should_store_message\",\n            display_name=\"Store Messages\",\n            info=\"Store the message in the history.\",\n            value=True,\n            advanced=True,\n        ),\n        DropdownInput(\n            name=\"sender\",\n            display_name=\"Sender Type\",\n            options=[MESSAGE_SENDER_AI, MESSAGE_SENDER_USER],\n            value=MESSAGE_SENDER_USER,\n            info=\"Type of sender.\",\n            advanced=True,\n        ),\n        MessageTextInput(\n            name=\"sender_name\",\n            display_name=\"Sender Name\",\n            info=\"Name of the sender.\",\n            value=MESSAGE_SENDER_NAME_USER,\n            advanced=True,\n        ),\n        MessageTextInput(\n            name=\"session_id\",\n            display_name=\"Session ID\",\n            info=\"The session ID of the chat. If empty, the current session ID parameter will be used.\",\n            advanced=True,\n        ),\n        FileInput(\n            name=\"files\",\n            display_name=\"Files\",\n            file_types=TEXT_FILE_TYPES + IMG_FILE_TYPES,\n            info=\"Files to be sent with the message.\",\n            advanced=True,\n            is_list=True,\n            temp_file=True,\n        ),\n        MessageTextInput(\n            name=\"background_color\",\n            display_name=\"Background Color\",\n            info=\"The background color of the icon.\",\n            advanced=True,\n        ),\n        MessageTextInput(\n            name=\"chat_icon\",\n            display_name=\"Icon\",\n            info=\"The icon of the message.\",\n            advanced=True,\n        ),\n        MessageTextInput(\n            name=\"text_color\",\n            display_name=\"Text Color\",\n            info=\"The text color of the name\",\n            advanced=True,\n        ),\n    ]\n    outputs = [\n        Output(display_name=\"Chat Message\", name=\"message\", method=\"message_response\"),\n    ]\n\n    async def message_response(self) -> Message:\n        background_color = self.background_color\n        text_color = self.text_color\n        icon = self.chat_icon\n\n        message = await Message.create(\n            text=self.input_value,\n            sender=self.sender,\n            sender_name=self.sender_name,\n            session_id=self.session_id,\n            files=self.files,\n            properties={\n                \"background_color\": background_color,\n                \"text_color\": text_color,\n                \"icon\": icon,\n            },\n        )\n        if self.session_id and isinstance(message, Message) and self.should_store_message:\n            stored_message = await self.send_message(\n                message,\n            )\n            self.message.value = stored_message\n            message = stored_message\n\n        self.status = message\n        return message\n"
              },
              "files": {
                "_input_type": "FileInput",
                "advanced": true,
                "display_name": "Files",
                "dynamic": false,
                "fileTypes": [
                  "txt",
                  "md",
                  "mdx",
                  "csv",
                  "json",
                  "yaml",
                  "yml",
                  "xml",
                  "html",
                  "htm",
                  "pdf",
                  "docx",
                  "py",
                  "sh",
                  "sql",
                  "js",
                  "ts",
                  "tsx",
                  "jpg",
                  "jpeg",
                  "png",
                  "bmp",
                  "image"
                ],
                "file_path": "",
                "info": "Files to be sent with the message.",
                "list": true,
                "list_add_label": "Add More",
                "name": "files",
                "placeholder": "",
                "required": false,
                "show": true,
                "temp_file": true,
                "title_case": false,
                "trace_as_metadata": true,
                "type": "file",
                "value": ""
              },
              "input_value": {
                "_input_type": "MultilineInput",
                "advanced": false,
                "copy_field": false,
                "display_name": "Input Text",
                "dynamic": false,
                "info": "Message to be passed as input.",
                "input_types": [],
                "list": false,
                "list_add_label": "Add More",
                "load_from_db": false,
                "multiline": true,
                "name": "input_value",
                "placeholder": "",
                "required": false,
                "show": true,
                "title_case": false,
                "tool_mode": false,
                "trace_as_input": true,
                "trace_as_metadata": true,
                "type": "str",
                "value": "*Objective:* Create an engaging Twitter thread that narrates the innovative journey of our LangFlow project, highlighting how we created a specialized flow for generating dynamic prompts for other flows, culminating in a model specialized in writing tweets/threads.  *Project Stages:* 1. *Development in LangFlow:*  - Created a flow focused on generating dynamic prompts - System serves as foundation for optimizing prompt generation in other flows  2. *Template Creation:* - Developed specific templates for tweets/threads - Focus on engagement and message clarity  3. *Results:* - 60% reduction in content creation time - Greater message consistency - Better social media engagement - Fully automated process  *Thread Objectives:* - Educate about LangFlow's capabilities in content creation - Demonstrate the development process step by step - Inspire other developers to explore LangFlow - Strengthen the developer community"
              },
              "sender": {
                "_input_type": "DropdownInput",
                "advanced": true,
                "combobox": false,
                "dialog_inputs": {},
                "display_name": "Sender Type",
                "dynamic": false,
                "info": "Type of sender.",
                "name": "sender",
                "options": [
                  "Machine",
                  "User"
                ],
                "options_metadata": [],
                "placeholder": "",
                "required": false,
                "show": true,
                "title_case": false,
                "toggle": false,
                "tool_mode": false,
                "trace_as_metadata": true,
                "type": "str",
                "value": "User"
              },
              "sender_name": {
                "_input_type": "MessageTextInput",
                "advanced": true,
                "display_name": "Sender Name",
                "dynamic": false,
                "info": "Name of the sender.",
                "input_types": [
                  "Message"
                ],
                "list": false,
                "list_add_label": "Add More",
                "load_from_db": false,
                "name": "sender_name",
                "placeholder": "",
                "required": false,
                "show": true,
                "title_case": false,
                "tool_mode": false,
                "trace_as_input": true,
                "trace_as_metadata": true,
                "type": "str",
                "value": "User"
              },
              "session_id": {
                "_input_type": "MessageTextInput",
                "advanced": true,
                "display_name": "Session ID",
                "dynamic": false,
                "info": "The session ID of the chat. If empty, the current session ID parameter will be used.",
                "input_types": [
                  "Message"
                ],
                "list": false,
                "list_add_label": "Add More",
                "load_from_db": false,
                "name": "session_id",
                "placeholder": "",
                "required": false,
                "show": true,
                "title_case": false,
                "tool_mode": false,
                "trace_as_input": true,
                "trace_as_metadata": true,
                "type": "str",
                "value": ""
              },
              "should_store_message": {
                "_input_type": "BoolInput",
                "advanced": true,
                "display_name": "Store Messages",
                "dynamic": false,
                "info": "Store the message in the history.",
                "list": false,
                "list_add_label": "Add More",
                "name": "should_store_message",
                "placeholder": "",
                "required": false,
                "show": true,
                "title_case": false,
                "tool_mode": false,
                "trace_as_metadata": true,
                "type": "bool",
                "value": true
              },
              "text_color": {
                "_input_type": "MessageTextInput",
                "advanced": true,
                "display_name": "Text Color",
                "dynamic": false,
                "info": "The text color of the name",
                "input_types": [
                  "Message"
                ],
                "list": false,
                "list_add_label": "Add More",
                "load_from_db": false,
                "name": "text_color",
                "placeholder": "",
                "required": false,
                "show": true,
                "title_case": false,
                "tool_mode": false,
                "trace_as_input": true,
                "trace_as_metadata": true,
                "type": "str",
                "value": ""
              }
            },
            "tool_mode": false
          },
<<<<<<< HEAD
          "selected_output": "message",
=======
>>>>>>> 3a3e205f
          "type": "ChatInput"
        },
        "dragging": false,
        "height": 234,
        "id": "ChatInput-JpNZb",
        "measured": {
          "height": 234,
          "width": 320
        },
        "position": {
          "x": 863.3241377184722,
          "y": 1053.9324095084933
        },
        "positionAbsolute": {
          "x": 863.3241377184722,
          "y": 1053.9324095084933
        },
        "selected": false,
        "type": "genericNode",
        "width": 320
      },
      {
        "data": {
          "id": "TextInput-i5Z2Y",
          "node": {
            "base_classes": [
              "Message"
            ],
            "beta": false,
            "conditional_paths": [],
            "custom_fields": {},
            "description": "Get user text inputs.",
            "display_name": "Content Guidelines",
            "documentation": "",
            "edited": false,
            "field_order": [
              "input_value"
            ],
            "frozen": false,
            "icon": "type",
            "legacy": false,
            "lf_version": "1.0.19.post2",
            "metadata": {},
            "output_types": [],
            "outputs": [
              {
                "allows_loop": false,
                "cache": true,
                "display_name": "Output Text",
                "group_outputs": false,
                "method": "text_response",
                "name": "text",
                "selected": "Message",
                "tool_mode": true,
                "types": [
                  "Message"
                ],
                "value": "__UNDEFINED__"
              }
            ],
            "pinned": false,
            "template": {
              "_type": "Component",
              "code": {
                "advanced": true,
                "dynamic": true,
                "fileTypes": [],
                "file_path": "",
                "info": "",
                "list": false,
                "load_from_db": false,
                "multiline": true,
                "name": "code",
                "password": false,
                "placeholder": "",
                "required": true,
                "show": true,
                "title_case": false,
                "type": "code",
                "value": "from langflow.base.io.text import TextComponent\nfrom langflow.io import MultilineInput, Output\nfrom langflow.schema.message import Message\n\n\nclass TextInputComponent(TextComponent):\n    display_name = \"Text Input\"\n    description = \"Get user text inputs.\"\n    icon = \"type\"\n    name = \"TextInput\"\n\n    inputs = [\n        MultilineInput(\n            name=\"input_value\",\n            display_name=\"Text\",\n            info=\"Text to be passed as input.\",\n        ),\n    ]\n    outputs = [\n        Output(display_name=\"Output Text\", name=\"text\", method=\"text_response\"),\n    ]\n\n    def text_response(self) -> Message:\n        return Message(\n            text=self.input_value,\n        )\n"
              },
              "input_value": {
                "_input_type": "MultilineInput",
                "advanced": false,
                "display_name": "Text",
                "dynamic": false,
                "info": "Text to be passed as input.",
                "input_types": [
                  "Message"
                ],
                "list": false,
                "load_from_db": false,
                "multiline": true,
                "name": "input_value",
                "placeholder": "",
                "required": false,
                "show": true,
                "title_case": false,
                "trace_as_input": true,
                "trace_as_metadata": true,
                "type": "str",
                "value": "- Thread must be 5-7 tweets long - Each tweet should be self-contained but flow naturally to the next - Include relevant technical details while keeping language accessible - Use emojis sparingly but effectively - Include a clear call-to-action in the final tweet - Highlight key benefits and innovative aspects - Maintain professional but engaging tone"
              }
            }
          },
<<<<<<< HEAD
          "selected_output": "text",
=======
>>>>>>> 3a3e205f
          "type": "TextInput"
        },
        "dragging": false,
        "height": 234,
        "id": "TextInput-i5Z2Y",
        "measured": {
          "height": 234,
          "width": 320
        },
        "position": {
          "x": 1300.291760633212,
          "y": 417.7819626108867
        },
        "positionAbsolute": {
          "x": 1300.291760633212,
          "y": 417.7819626108867
        },
        "selected": false,
        "type": "genericNode",
        "width": 320
      },
      {
        "data": {
          "description": "Display a chat message in the Playground.",
          "display_name": "Chat Output",
          "id": "ChatOutput-GgTGu",
          "node": {
            "base_classes": [
              "Message"
            ],
            "beta": false,
            "conditional_paths": [],
            "custom_fields": {},
            "description": "Display a chat message in the Playground.",
            "display_name": "Chat Output",
            "documentation": "",
            "edited": false,
            "field_order": [
              "input_value",
              "should_store_message",
              "sender",
              "sender_name",
              "session_id",
              "data_template",
              "background_color",
              "chat_icon",
              "text_color",
              "clean_data"
            ],
            "frozen": false,
            "icon": "MessagesSquare",
            "legacy": false,
            "metadata": {},
            "minimized": true,
            "output_types": [],
            "outputs": [
              {
                "allows_loop": false,
                "cache": true,
                "display_name": "Output Message",
                "group_outputs": false,
                "method": "message_response",
                "name": "message",
                "selected": "Message",
                "tool_mode": true,
                "types": [
                  "Message"
                ],
                "value": "__UNDEFINED__"
              }
            ],
            "pinned": false,
            "template": {
              "_type": "Component",
              "background_color": {
                "_input_type": "MessageTextInput",
                "advanced": true,
                "display_name": "Background Color",
                "dynamic": false,
                "info": "The background color of the icon.",
                "input_types": [
                  "Message"
                ],
                "list": false,
                "list_add_label": "Add More",
                "load_from_db": false,
                "name": "background_color",
                "placeholder": "",
                "required": false,
                "show": true,
                "title_case": false,
                "tool_mode": false,
                "trace_as_input": true,
                "trace_as_metadata": true,
                "type": "str",
                "value": ""
              },
              "chat_icon": {
                "_input_type": "MessageTextInput",
                "advanced": true,
                "display_name": "Icon",
                "dynamic": false,
                "info": "The icon of the message.",
                "input_types": [
                  "Message"
                ],
                "list": false,
                "list_add_label": "Add More",
                "load_from_db": false,
                "name": "chat_icon",
                "placeholder": "",
                "required": false,
                "show": true,
                "title_case": false,
                "tool_mode": false,
                "trace_as_input": true,
                "trace_as_metadata": true,
                "type": "str",
                "value": ""
              },
              "clean_data": {
                "_input_type": "BoolInput",
                "advanced": true,
                "display_name": "Basic Clean Data",
                "dynamic": false,
                "info": "Whether to clean the data",
                "list": false,
                "list_add_label": "Add More",
                "name": "clean_data",
                "placeholder": "",
                "required": false,
                "show": true,
                "title_case": false,
                "tool_mode": false,
                "trace_as_metadata": true,
                "type": "bool",
                "value": true
              },
              "code": {
                "advanced": true,
                "dynamic": true,
                "fileTypes": [],
                "file_path": "",
                "info": "",
                "list": false,
                "load_from_db": false,
                "multiline": true,
                "name": "code",
                "password": false,
                "placeholder": "",
                "required": true,
                "show": true,
                "title_case": false,
                "type": "code",
                "value": "from collections.abc import Generator\nfrom typing import Any\n\nimport orjson\nfrom fastapi.encoders import jsonable_encoder\n\nfrom langflow.base.io.chat import ChatComponent\nfrom langflow.helpers.data import safe_convert\nfrom langflow.inputs.inputs import BoolInput, DropdownInput, HandleInput, MessageTextInput\nfrom langflow.schema.data import Data\nfrom langflow.schema.dataframe import DataFrame\nfrom langflow.schema.message import Message\nfrom langflow.schema.properties import Source\nfrom langflow.template.field.base import Output\nfrom langflow.utils.constants import (\n    MESSAGE_SENDER_AI,\n    MESSAGE_SENDER_NAME_AI,\n    MESSAGE_SENDER_USER,\n)\n\n\nclass ChatOutput(ChatComponent):\n    display_name = \"Chat Output\"\n    description = \"Display a chat message in the Playground.\"\n    icon = \"MessagesSquare\"\n    name = \"ChatOutput\"\n    minimized = True\n\n    inputs = [\n        HandleInput(\n            name=\"input_value\",\n            display_name=\"Inputs\",\n            info=\"Message to be passed as output.\",\n            input_types=[\"Data\", \"DataFrame\", \"Message\"],\n            required=True,\n        ),\n        BoolInput(\n            name=\"should_store_message\",\n            display_name=\"Store Messages\",\n            info=\"Store the message in the history.\",\n            value=True,\n            advanced=True,\n        ),\n        DropdownInput(\n            name=\"sender\",\n            display_name=\"Sender Type\",\n            options=[MESSAGE_SENDER_AI, MESSAGE_SENDER_USER],\n            value=MESSAGE_SENDER_AI,\n            advanced=True,\n            info=\"Type of sender.\",\n        ),\n        MessageTextInput(\n            name=\"sender_name\",\n            display_name=\"Sender Name\",\n            info=\"Name of the sender.\",\n            value=MESSAGE_SENDER_NAME_AI,\n            advanced=True,\n        ),\n        MessageTextInput(\n            name=\"session_id\",\n            display_name=\"Session ID\",\n            info=\"The session ID of the chat. If empty, the current session ID parameter will be used.\",\n            advanced=True,\n        ),\n        MessageTextInput(\n            name=\"data_template\",\n            display_name=\"Data Template\",\n            value=\"{text}\",\n            advanced=True,\n            info=\"Template to convert Data to Text. If left empty, it will be dynamically set to the Data's text key.\",\n        ),\n        MessageTextInput(\n            name=\"background_color\",\n            display_name=\"Background Color\",\n            info=\"The background color of the icon.\",\n            advanced=True,\n        ),\n        MessageTextInput(\n            name=\"chat_icon\",\n            display_name=\"Icon\",\n            info=\"The icon of the message.\",\n            advanced=True,\n        ),\n        MessageTextInput(\n            name=\"text_color\",\n            display_name=\"Text Color\",\n            info=\"The text color of the name\",\n            advanced=True,\n        ),\n        BoolInput(\n            name=\"clean_data\",\n            display_name=\"Basic Clean Data\",\n            value=True,\n            info=\"Whether to clean the data\",\n            advanced=True,\n        ),\n    ]\n    outputs = [\n        Output(\n            display_name=\"Output Message\",\n            name=\"message\",\n            method=\"message_response\",\n        ),\n    ]\n\n    def _build_source(self, id_: str | None, display_name: str | None, source: str | None) -> Source:\n        source_dict = {}\n        if id_:\n            source_dict[\"id\"] = id_\n        if display_name:\n            source_dict[\"display_name\"] = display_name\n        if source:\n            # Handle case where source is a ChatOpenAI object\n            if hasattr(source, \"model_name\"):\n                source_dict[\"source\"] = source.model_name\n            elif hasattr(source, \"model\"):\n                source_dict[\"source\"] = str(source.model)\n            else:\n                source_dict[\"source\"] = str(source)\n        return Source(**source_dict)\n\n    async def message_response(self) -> Message:\n        # First convert the input to string if needed\n        text = self.convert_to_string()\n\n        # Get source properties\n        source, icon, display_name, source_id = self.get_properties_from_source_component()\n        background_color = self.background_color\n        text_color = self.text_color\n        if self.chat_icon:\n            icon = self.chat_icon\n\n        # Create or use existing Message object\n        if isinstance(self.input_value, Message):\n            message = self.input_value\n            # Update message properties\n            message.text = text\n        else:\n            message = Message(text=text)\n\n        # Set message properties\n        message.sender = self.sender\n        message.sender_name = self.sender_name\n        message.session_id = self.session_id\n        message.flow_id = self.graph.flow_id if hasattr(self, \"graph\") else None\n        message.properties.source = self._build_source(source_id, display_name, source)\n        message.properties.icon = icon\n        message.properties.background_color = background_color\n        message.properties.text_color = text_color\n\n        # Store message if needed\n        if self.session_id and self.should_store_message:\n            stored_message = await self.send_message(message)\n            self.message.value = stored_message\n            message = stored_message\n\n        self.status = message\n        return message\n\n    def _serialize_data(self, data: Data) -> str:\n        \"\"\"Serialize Data object to JSON string.\"\"\"\n        # Convert data.data to JSON-serializable format\n        serializable_data = jsonable_encoder(data.data)\n        # Serialize with orjson, enabling pretty printing with indentation\n        json_bytes = orjson.dumps(serializable_data, option=orjson.OPT_INDENT_2)\n        # Convert bytes to string and wrap in Markdown code blocks\n        return \"```json\\n\" + json_bytes.decode(\"utf-8\") + \"\\n```\"\n\n    def _validate_input(self) -> None:\n        \"\"\"Validate the input data and raise ValueError if invalid.\"\"\"\n        if self.input_value is None:\n            msg = \"Input data cannot be None\"\n            raise ValueError(msg)\n        if isinstance(self.input_value, list) and not all(\n            isinstance(item, Message | Data | DataFrame | str) for item in self.input_value\n        ):\n            invalid_types = [\n                type(item).__name__\n                for item in self.input_value\n                if not isinstance(item, Message | Data | DataFrame | str)\n            ]\n            msg = f\"Expected Data or DataFrame or Message or str, got {invalid_types}\"\n            raise TypeError(msg)\n        if not isinstance(\n            self.input_value,\n            Message | Data | DataFrame | str | list | Generator | type(None),\n        ):\n            type_name = type(self.input_value).__name__\n            msg = f\"Expected Data or DataFrame or Message or str, Generator or None, got {type_name}\"\n            raise TypeError(msg)\n\n    def convert_to_string(self) -> str | Generator[Any, None, None]:\n        \"\"\"Convert input data to string with proper error handling.\"\"\"\n        self._validate_input()\n        if isinstance(self.input_value, list):\n            return \"\\n\".join([safe_convert(item, clean_data=self.clean_data) for item in self.input_value])\n        if isinstance(self.input_value, Generator):\n            return self.input_value\n        return safe_convert(self.input_value)\n"
              },
              "data_template": {
                "_input_type": "MessageTextInput",
                "advanced": true,
                "display_name": "Data Template",
                "dynamic": false,
                "info": "Template to convert Data to Text. If left empty, it will be dynamically set to the Data's text key.",
                "input_types": [
                  "Message"
                ],
                "list": false,
                "list_add_label": "Add More",
                "load_from_db": false,
                "name": "data_template",
                "placeholder": "",
                "required": false,
                "show": true,
                "title_case": false,
                "tool_mode": false,
                "trace_as_input": true,
                "trace_as_metadata": true,
                "type": "str",
                "value": "{text}"
              },
              "input_value": {
                "_input_type": "HandleInput",
                "advanced": false,
                "display_name": "Inputs",
                "dynamic": false,
                "info": "Message to be passed as output.",
                "input_types": [
                  "Data",
                  "DataFrame",
                  "Message"
                ],
                "list": false,
                "list_add_label": "Add More",
                "name": "input_value",
                "placeholder": "",
                "required": true,
                "show": true,
                "title_case": false,
                "trace_as_metadata": true,
                "type": "other",
                "value": ""
              },
              "sender": {
                "_input_type": "DropdownInput",
                "advanced": true,
                "combobox": false,
                "dialog_inputs": {},
                "display_name": "Sender Type",
                "dynamic": false,
                "info": "Type of sender.",
                "name": "sender",
                "options": [
                  "Machine",
                  "User"
                ],
                "options_metadata": [],
                "placeholder": "",
                "required": false,
                "show": true,
                "title_case": false,
                "toggle": false,
                "tool_mode": false,
                "trace_as_metadata": true,
                "type": "str",
                "value": "Machine"
              },
              "sender_name": {
                "_input_type": "MessageTextInput",
                "advanced": true,
                "display_name": "Sender Name",
                "dynamic": false,
                "info": "Name of the sender.",
                "input_types": [
                  "Message"
                ],
                "list": false,
                "list_add_label": "Add More",
                "load_from_db": false,
                "name": "sender_name",
                "placeholder": "",
                "required": false,
                "show": true,
                "title_case": false,
                "tool_mode": false,
                "trace_as_input": true,
                "trace_as_metadata": true,
                "type": "str",
                "value": "AI"
              },
              "session_id": {
                "_input_type": "MessageTextInput",
                "advanced": true,
                "display_name": "Session ID",
                "dynamic": false,
                "info": "The session ID of the chat. If empty, the current session ID parameter will be used.",
                "input_types": [
                  "Message"
                ],
                "list": false,
                "list_add_label": "Add More",
                "load_from_db": false,
                "name": "session_id",
                "placeholder": "",
                "required": false,
                "show": true,
                "title_case": false,
                "tool_mode": false,
                "trace_as_input": true,
                "trace_as_metadata": true,
                "type": "str",
                "value": ""
              },
              "should_store_message": {
                "_input_type": "BoolInput",
                "advanced": true,
                "display_name": "Store Messages",
                "dynamic": false,
                "info": "Store the message in the history.",
                "list": false,
                "list_add_label": "Add More",
                "name": "should_store_message",
                "placeholder": "",
                "required": false,
                "show": true,
                "title_case": false,
                "tool_mode": false,
                "trace_as_metadata": true,
                "type": "bool",
                "value": true
              },
              "text_color": {
                "_input_type": "MessageTextInput",
                "advanced": true,
                "display_name": "Text Color",
                "dynamic": false,
                "info": "The text color of the name",
                "input_types": [
                  "Message"
                ],
                "list": false,
                "list_add_label": "Add More",
                "load_from_db": false,
                "name": "text_color",
                "placeholder": "",
                "required": false,
                "show": true,
                "title_case": false,
                "tool_mode": false,
                "trace_as_input": true,
                "trace_as_metadata": true,
                "type": "str",
                "value": ""
              }
            },
            "tool_mode": false
          },
          "showNode": false,
          "type": "ChatOutput"
        },
        "dragging": false,
        "height": 234,
        "id": "ChatOutput-GgTGu",
        "measured": {
          "height": 234,
          "width": 192
        },
        "position": {
          "x": 2663.1409807478503,
          "y": 1049.1470151171268
        },
        "positionAbsolute": {
          "x": 2470.223353127597,
          "y": 1055.4039338762416
        },
        "selected": false,
        "type": "genericNode",
        "width": 320
      },
      {
        "data": {
          "id": "TextInput-OAt8o",
          "node": {
            "base_classes": [
              "Message"
            ],
            "beta": false,
            "conditional_paths": [],
            "custom_fields": {},
            "description": "Get user text inputs.",
            "display_name": "Output Format",
            "documentation": "",
            "edited": false,
            "field_order": [
              "input_value"
            ],
            "frozen": false,
            "icon": "type",
            "legacy": false,
            "lf_version": "1.0.19.post2",
            "metadata": {},
            "output_types": [],
            "outputs": [
              {
                "allows_loop": false,
                "cache": true,
                "display_name": "Output Text",
                "group_outputs": false,
                "method": "text_response",
                "name": "text",
                "selected": "Message",
                "tool_mode": true,
                "types": [
                  "Message"
                ],
                "value": "__UNDEFINED__"
              }
            ],
            "pinned": false,
            "template": {
              "_type": "Component",
              "code": {
                "advanced": true,
                "dynamic": true,
                "fileTypes": [],
                "file_path": "",
                "info": "",
                "list": false,
                "load_from_db": false,
                "multiline": true,
                "name": "code",
                "password": false,
                "placeholder": "",
                "required": true,
                "show": true,
                "title_case": false,
                "type": "code",
                "value": "from langflow.base.io.text import TextComponent\nfrom langflow.io import MultilineInput, Output\nfrom langflow.schema.message import Message\n\n\nclass TextInputComponent(TextComponent):\n    display_name = \"Text Input\"\n    description = \"Get user text inputs.\"\n    icon = \"type\"\n    name = \"TextInput\"\n\n    inputs = [\n        MultilineInput(\n            name=\"input_value\",\n            display_name=\"Text\",\n            info=\"Text to be passed as input.\",\n        ),\n    ]\n    outputs = [\n        Output(display_name=\"Output Text\", name=\"text\", method=\"text_response\"),\n    ]\n\n    def text_response(self) -> Message:\n        return Message(\n            text=self.input_value,\n        )\n"
              },
              "input_value": {
                "_input_type": "MultilineInput",
                "advanced": false,
                "display_name": "Text",
                "dynamic": false,
                "info": "Text to be passed as input.",
                "input_types": [
                  "Message"
                ],
                "list": false,
                "load_from_db": false,
                "multiline": true,
                "name": "input_value",
                "placeholder": "",
                "required": false,
                "show": true,
                "title_case": false,
                "trace_as_input": true,
                "trace_as_metadata": true,
                "type": "str",
                "value": "thread"
              }
            }
          },
<<<<<<< HEAD
          "selected_output": "text",
=======
>>>>>>> 3a3e205f
          "type": "TextInput"
        },
        "dragging": false,
        "height": 234,
        "id": "TextInput-OAt8o",
        "measured": {
          "height": 234,
          "width": 320
        },
        "position": {
          "x": 1300.639277084099,
          "y": 665.0274048594538
        },
        "positionAbsolute": {
          "x": 1300.639277084099,
          "y": 665.0274048594538
        },
        "selected": false,
        "type": "genericNode",
        "width": 320
      },
      {
        "data": {
          "id": "TextInput-58oH9",
          "node": {
            "base_classes": [
              "Message"
            ],
            "beta": false,
            "conditional_paths": [],
            "custom_fields": {},
            "description": "Get user text inputs.",
            "display_name": "Output Language",
            "documentation": "",
            "edited": false,
            "field_order": [
              "input_value"
            ],
            "frozen": false,
            "icon": "type",
            "legacy": false,
            "lf_version": "1.0.19.post2",
            "metadata": {},
            "output_types": [],
            "outputs": [
              {
                "allows_loop": false,
                "cache": true,
                "display_name": "Output Text",
                "group_outputs": false,
                "method": "text_response",
                "name": "text",
                "selected": "Message",
                "tool_mode": true,
                "types": [
                  "Message"
                ],
                "value": "__UNDEFINED__"
              }
            ],
            "pinned": false,
            "template": {
              "_type": "Component",
              "code": {
                "advanced": true,
                "dynamic": true,
                "fileTypes": [],
                "file_path": "",
                "info": "",
                "list": false,
                "load_from_db": false,
                "multiline": true,
                "name": "code",
                "password": false,
                "placeholder": "",
                "required": true,
                "show": true,
                "title_case": false,
                "type": "code",
                "value": "from langflow.base.io.text import TextComponent\nfrom langflow.io import MultilineInput, Output\nfrom langflow.schema.message import Message\n\n\nclass TextInputComponent(TextComponent):\n    display_name = \"Text Input\"\n    description = \"Get user text inputs.\"\n    icon = \"type\"\n    name = \"TextInput\"\n\n    inputs = [\n        MultilineInput(\n            name=\"input_value\",\n            display_name=\"Text\",\n            info=\"Text to be passed as input.\",\n        ),\n    ]\n    outputs = [\n        Output(display_name=\"Output Text\", name=\"text\", method=\"text_response\"),\n    ]\n\n    def text_response(self) -> Message:\n        return Message(\n            text=self.input_value,\n        )\n"
              },
              "input_value": {
                "_input_type": "MultilineInput",
                "advanced": false,
                "display_name": "Text",
                "dynamic": false,
                "info": "Text to be passed as input.",
                "input_types": [
                  "Message"
                ],
                "list": false,
                "load_from_db": false,
                "multiline": true,
                "name": "input_value",
                "placeholder": "",
                "required": false,
                "show": true,
                "title_case": false,
                "trace_as_input": true,
                "trace_as_metadata": true,
                "type": "str",
                "value": "English"
              }
            }
          },
<<<<<<< HEAD
          "selected_output": "text",
=======
>>>>>>> 3a3e205f
          "type": "TextInput"
        },
        "dragging": false,
        "height": 234,
        "id": "TextInput-58oH9",
        "measured": {
          "height": 234,
          "width": 320
        },
        "position": {
          "x": 1302.1321888373375,
          "y": 910.3592488005739
        },
        "positionAbsolute": {
          "x": 1302.1321888373375,
          "y": 910.3592488005739
        },
        "selected": false,
        "type": "genericNode",
        "width": 320
      },
      {
        "data": {
          "id": "TextInput-3nKXg",
          "node": {
            "base_classes": [
              "Message"
            ],
            "beta": false,
            "conditional_paths": [],
            "custom_fields": {},
            "description": "Get user text inputs.",
            "display_name": "Profile Details",
            "documentation": "",
            "edited": false,
            "field_order": [
              "input_value"
            ],
            "frozen": false,
            "icon": "type",
            "legacy": false,
            "lf_version": "1.0.19.post2",
            "metadata": {},
            "output_types": [],
            "outputs": [
              {
                "allows_loop": false,
                "cache": true,
                "display_name": "Output Text",
                "group_outputs": false,
                "method": "text_response",
                "name": "text",
                "selected": "Message",
                "tool_mode": true,
                "types": [
                  "Message"
                ],
                "value": "__UNDEFINED__"
              }
            ],
            "pinned": false,
            "template": {
              "_type": "Component",
              "code": {
                "advanced": true,
                "dynamic": true,
                "fileTypes": [],
                "file_path": "",
                "info": "",
                "list": false,
                "load_from_db": false,
                "multiline": true,
                "name": "code",
                "password": false,
                "placeholder": "",
                "required": true,
                "show": true,
                "title_case": false,
                "type": "code",
                "value": "from langflow.base.io.text import TextComponent\nfrom langflow.io import MultilineInput, Output\nfrom langflow.schema.message import Message\n\n\nclass TextInputComponent(TextComponent):\n    display_name = \"Text Input\"\n    description = \"Get user text inputs.\"\n    icon = \"type\"\n    name = \"TextInput\"\n\n    inputs = [\n        MultilineInput(\n            name=\"input_value\",\n            display_name=\"Text\",\n            info=\"Text to be passed as input.\",\n        ),\n    ]\n    outputs = [\n        Output(display_name=\"Output Text\", name=\"text\", method=\"text_response\"),\n    ]\n\n    def text_response(self) -> Message:\n        return Message(\n            text=self.input_value,\n        )\n"
              },
              "input_value": {
                "_input_type": "MultilineInput",
                "advanced": false,
                "display_name": "Text",
                "dynamic": false,
                "info": "Text to be passed as input.",
                "input_types": [
                  "Message"
                ],
                "list": false,
                "load_from_db": false,
                "multiline": true,
                "name": "input_value",
                "placeholder": "",
                "required": false,
                "show": true,
                "title_case": false,
                "trace_as_input": true,
                "trace_as_metadata": true,
                "type": "str",
                "value": "- Tech startup focused on AI/ML innovation - Active in open-source community - Experienced in building developer tools - Known for clear technical communication - Engaged audience of developers and AI enthusiasts"
              }
            }
          },
<<<<<<< HEAD
          "selected_output": "text",
=======
>>>>>>> 3a3e205f
          "type": "TextInput"
        },
        "dragging": false,
        "height": 234,
        "id": "TextInput-3nKXg",
        "measured": {
          "height": 234,
          "width": 320
        },
        "position": {
          "x": 1302.0774628387737,
          "y": 1167.3244357663511
        },
        "positionAbsolute": {
          "x": 1302.0774628387737,
          "y": 1167.3244357663511
        },
        "selected": false,
        "type": "genericNode",
        "width": 320
      },
      {
        "data": {
          "id": "TextInput-rIJMY",
          "node": {
            "base_classes": [
              "Message"
            ],
            "beta": false,
            "conditional_paths": [],
            "custom_fields": {},
            "description": "Get user text inputs.",
            "display_name": "Tone And Style",
            "documentation": "",
            "edited": false,
            "field_order": [
              "input_value"
            ],
            "frozen": false,
            "icon": "type",
            "legacy": false,
            "lf_version": "1.0.19.post2",
            "metadata": {},
            "output_types": [],
            "outputs": [
              {
                "allows_loop": false,
                "cache": true,
                "display_name": "Output Text",
                "group_outputs": false,
                "method": "text_response",
                "name": "text",
                "selected": "Message",
                "tool_mode": true,
                "types": [
                  "Message"
                ],
                "value": "__UNDEFINED__"
              }
            ],
            "pinned": false,
            "template": {
              "_type": "Component",
              "code": {
                "advanced": true,
                "dynamic": true,
                "fileTypes": [],
                "file_path": "",
                "info": "",
                "list": false,
                "load_from_db": false,
                "multiline": true,
                "name": "code",
                "password": false,
                "placeholder": "",
                "required": true,
                "show": true,
                "title_case": false,
                "type": "code",
                "value": "from langflow.base.io.text import TextComponent\nfrom langflow.io import MultilineInput, Output\nfrom langflow.schema.message import Message\n\n\nclass TextInputComponent(TextComponent):\n    display_name = \"Text Input\"\n    description = \"Get user text inputs.\"\n    icon = \"type\"\n    name = \"TextInput\"\n\n    inputs = [\n        MultilineInput(\n            name=\"input_value\",\n            display_name=\"Text\",\n            info=\"Text to be passed as input.\",\n        ),\n    ]\n    outputs = [\n        Output(display_name=\"Output Text\", name=\"text\", method=\"text_response\"),\n    ]\n\n    def text_response(self) -> Message:\n        return Message(\n            text=self.input_value,\n        )\n"
              },
              "input_value": {
                "_input_type": "MultilineInput",
                "advanced": false,
                "display_name": "Text",
                "dynamic": false,
                "info": "Text to be passed as input.",
                "input_types": [
                  "Message"
                ],
                "list": false,
                "load_from_db": false,
                "multiline": true,
                "name": "input_value",
                "placeholder": "",
                "required": false,
                "show": true,
                "title_case": false,
                "trace_as_input": true,
                "trace_as_metadata": true,
                "type": "str",
                "value": "- Professional yet approachable - Technical but accessible - Enthusiastic about innovation - Educational and informative - Collaborative and community-focused - Clear and concise - Solution-oriented"
              }
            }
          },
<<<<<<< HEAD
          "selected_output": "text",
=======
>>>>>>> 3a3e205f
          "type": "TextInput"
        },
        "dragging": false,
        "height": 234,
        "id": "TextInput-rIJMY",
        "measured": {
          "height": 234,
          "width": 320
        },
        "position": {
          "x": 1301.68182643676,
          "y": 1699.978793221378
        },
        "positionAbsolute": {
          "x": 1301.68182643676,
          "y": 1699.978793221378
        },
        "selected": false,
        "type": "genericNode",
        "width": 320
      },
      {
        "data": {
          "id": "TextInput-MlxGC",
          "node": {
            "base_classes": [
              "Message"
            ],
            "beta": false,
            "conditional_paths": [],
            "custom_fields": {},
            "description": "Get user text inputs.",
            "display_name": "Profile Type",
            "documentation": "",
            "edited": false,
            "field_order": [
              "input_value"
            ],
            "frozen": false,
            "icon": "type",
            "legacy": false,
            "lf_version": "1.0.19.post2",
            "metadata": {},
            "output_types": [],
            "outputs": [
              {
                "allows_loop": false,
                "cache": true,
                "display_name": "Output Text",
                "group_outputs": false,
                "method": "text_response",
                "name": "text",
                "selected": "Message",
                "tool_mode": true,
                "types": [
                  "Message"
                ],
                "value": "__UNDEFINED__"
              }
            ],
            "pinned": false,
            "template": {
              "_type": "Component",
              "code": {
                "advanced": true,
                "dynamic": true,
                "fileTypes": [],
                "file_path": "",
                "info": "",
                "list": false,
                "load_from_db": false,
                "multiline": true,
                "name": "code",
                "password": false,
                "placeholder": "",
                "required": true,
                "show": true,
                "title_case": false,
                "type": "code",
                "value": "from langflow.base.io.text import TextComponent\nfrom langflow.io import MultilineInput, Output\nfrom langflow.schema.message import Message\n\n\nclass TextInputComponent(TextComponent):\n    display_name = \"Text Input\"\n    description = \"Get user text inputs.\"\n    icon = \"type\"\n    name = \"TextInput\"\n\n    inputs = [\n        MultilineInput(\n            name=\"input_value\",\n            display_name=\"Text\",\n            info=\"Text to be passed as input.\",\n        ),\n    ]\n    outputs = [\n        Output(display_name=\"Output Text\", name=\"text\", method=\"text_response\"),\n    ]\n\n    def text_response(self) -> Message:\n        return Message(\n            text=self.input_value,\n        )\n"
              },
              "input_value": {
                "_input_type": "MultilineInput",
                "advanced": false,
                "display_name": "Text",
                "dynamic": false,
                "info": "Text to be passed as input.",
                "input_types": [
                  "Message"
                ],
                "list": false,
                "load_from_db": false,
                "multiline": true,
                "name": "input_value",
                "placeholder": "",
                "required": false,
                "show": true,
                "title_case": false,
                "trace_as_input": true,
                "trace_as_metadata": true,
                "type": "str",
                "value": "Tech Company / AI Developer Platform"
              }
            }
          },
<<<<<<< HEAD
          "selected_output": "text",
=======
>>>>>>> 3a3e205f
          "type": "TextInput"
        },
        "dragging": false,
        "height": 234,
        "id": "TextInput-MlxGC",
        "measured": {
          "height": 234,
          "width": 320
        },
        "position": {
          "x": 1301.4778537945892,
          "y": 1428.1749742780207
        },
        "positionAbsolute": {
          "x": 1301.4778537945892,
          "y": 1428.1749742780207
        },
        "selected": false,
        "type": "genericNode",
        "width": 320
      },
      {
        "data": {
          "id": "note-RMLbR",
          "node": {
            "description": "# Twitter Thread Generator\n\nWelcome to the Twitter Thread Generator! This flow helps you create compelling Twitter threads by transforming your structured inputs into engaging content.\n\n## Instructions\n\n1. Prepare Your Inputs\n   - Fill in the \"Context\" with your main message or story\n   - Define \"Content Guidelines\" for thread structure and style\n   - Specify \"Profile Type\" and \"Profile Details\" to reflect your brand identity\n   - Set \"Tone and Style\" to guide the communication approach\n   - Choose \"Output Format\" (thread) and desired language\n\n2. Configure the Prompt\n   - The flow uses a specialized prompt template to generate content\n   - Ensure all input fields are connected to the prompt node\n\n3. Run the Generation\n   - Execute the flow to process your inputs\n   - The OpenAI model will create the thread based on your specifications\n\n4. Review and Refine\n   - Examine the output in the Chat Output node\n   - If needed, adjust your inputs and re-run for better results\n\n5. Finalize and Post\n   - Once satisfied, copy the generated thread\n   - Post to Twitter, maintaining the structure and flow\n\nRemember: Be specific in your context and guidelines for the best results! 🚀\n",
            "display_name": "",
            "documentation": "",
            "template": {
              "backgroundColor": "amber"
            }
          },
          "type": "note"
        },
        "dragging": false,
        "height": 800,
        "id": "note-RMLbR",
        "measured": {
          "height": 800,
          "width": 325
        },
        "position": {
          "x": 675.0099418843004,
          "y": 233.23451233469402
        },
        "positionAbsolute": {
          "x": 675.0099418843004,
          "y": 233.23451233469402
        },
        "resizing": false,
        "selected": false,
        "style": {
          "height": 800,
          "width": 324
        },
        "type": "noteNode",
        "width": 324
      },
      {
        "data": {
          "description": "Create a prompt template with dynamic variables.",
          "display_name": "Prompt",
          "id": "Prompt-JXzxV",
          "node": {
            "base_classes": [
              "Message"
            ],
            "beta": false,
            "conditional_paths": [],
            "custom_fields": {
              "template": [
                "PROFILE_TYPE",
                "PROFILE_DETAILS",
                "CONTENT_GUIDELINES",
                "TONE_AND_STYLE",
                "OUTPUT_FORMAT",
                "OUTPUT_LANGUAGE"
              ]
            },
            "description": "Create a prompt template with dynamic variables.",
            "display_name": "Prompt",
            "documentation": "",
            "edited": false,
            "field_order": [
              "template",
              "tool_placeholder"
            ],
            "frozen": false,
            "icon": "braces",
            "legacy": false,
            "metadata": {},
            "minimized": false,
            "output_types": [],
            "outputs": [
              {
                "allows_loop": false,
                "cache": true,
                "display_name": "Prompt",
                "group_outputs": false,
                "method": "build_prompt",
                "name": "prompt",
                "selected": "Message",
                "tool_mode": true,
                "types": [
                  "Message"
                ],
                "value": "__UNDEFINED__"
              }
            ],
            "pinned": false,
            "template": {
              "CONTENT_GUIDELINES": {
                "advanced": false,
                "display_name": "CONTENT_GUIDELINES",
                "dynamic": false,
                "field_type": "str",
                "fileTypes": [],
                "file_path": "",
                "info": "",
                "input_types": [
                  "Message"
                ],
                "list": false,
                "load_from_db": false,
                "multiline": true,
                "name": "CONTENT_GUIDELINES",
                "placeholder": "",
                "required": false,
                "show": true,
                "title_case": false,
                "type": "str",
                "value": ""
              },
              "OUTPUT_FORMAT": {
                "advanced": false,
                "display_name": "OUTPUT_FORMAT",
                "dynamic": false,
                "field_type": "str",
                "fileTypes": [],
                "file_path": "",
                "info": "",
                "input_types": [
                  "Message"
                ],
                "list": false,
                "load_from_db": false,
                "multiline": true,
                "name": "OUTPUT_FORMAT",
                "placeholder": "",
                "required": false,
                "show": true,
                "title_case": false,
                "type": "str",
                "value": ""
              },
              "OUTPUT_LANGUAGE": {
                "advanced": false,
                "display_name": "OUTPUT_LANGUAGE",
                "dynamic": false,
                "field_type": "str",
                "fileTypes": [],
                "file_path": "",
                "info": "",
                "input_types": [
                  "Message"
                ],
                "list": false,
                "load_from_db": false,
                "multiline": true,
                "name": "OUTPUT_LANGUAGE",
                "placeholder": "",
                "required": false,
                "show": true,
                "title_case": false,
                "type": "str",
                "value": ""
              },
              "PROFILE_DETAILS": {
                "advanced": false,
                "display_name": "PROFILE_DETAILS",
                "dynamic": false,
                "field_type": "str",
                "fileTypes": [],
                "file_path": "",
                "info": "",
                "input_types": [
                  "Message"
                ],
                "list": false,
                "load_from_db": false,
                "multiline": true,
                "name": "PROFILE_DETAILS",
                "placeholder": "",
                "required": false,
                "show": true,
                "title_case": false,
                "type": "str",
                "value": ""
              },
              "PROFILE_TYPE": {
                "advanced": false,
                "display_name": "PROFILE_TYPE",
                "dynamic": false,
                "field_type": "str",
                "fileTypes": [],
                "file_path": "",
                "info": "",
                "input_types": [
                  "Message"
                ],
                "list": false,
                "load_from_db": false,
                "multiline": true,
                "name": "PROFILE_TYPE",
                "placeholder": "",
                "required": false,
                "show": true,
                "title_case": false,
                "type": "str",
                "value": ""
              },
              "TONE_AND_STYLE": {
                "advanced": false,
                "display_name": "TONE_AND_STYLE",
                "dynamic": false,
                "field_type": "str",
                "fileTypes": [],
                "file_path": "",
                "info": "",
                "input_types": [
                  "Message"
                ],
                "list": false,
                "load_from_db": false,
                "multiline": true,
                "name": "TONE_AND_STYLE",
                "placeholder": "",
                "required": false,
                "show": true,
                "title_case": false,
                "type": "str",
                "value": ""
              },
              "_type": "Component",
              "code": {
                "advanced": true,
                "dynamic": true,
                "fileTypes": [],
                "file_path": "",
                "info": "",
                "list": false,
                "load_from_db": false,
                "multiline": true,
                "name": "code",
                "password": false,
                "placeholder": "",
                "required": true,
                "show": true,
                "title_case": false,
                "type": "code",
                "value": "from langflow.base.prompts.api_utils import process_prompt_template\nfrom langflow.custom.custom_component.component import Component\nfrom langflow.inputs.inputs import DefaultPromptField\nfrom langflow.io import MessageTextInput, Output, PromptInput\nfrom langflow.schema.message import Message\nfrom langflow.template.utils import update_template_values\n\n\nclass PromptComponent(Component):\n    display_name: str = \"Prompt\"\n    description: str = \"Create a prompt template with dynamic variables.\"\n    icon = \"braces\"\n    trace_type = \"prompt\"\n    name = \"Prompt\"\n\n    inputs = [\n        PromptInput(name=\"template\", display_name=\"Template\"),\n        MessageTextInput(\n            name=\"tool_placeholder\",\n            display_name=\"Tool Placeholder\",\n            tool_mode=True,\n            advanced=True,\n            info=\"A placeholder input for tool mode.\",\n        ),\n    ]\n\n    outputs = [\n        Output(display_name=\"Prompt\", name=\"prompt\", method=\"build_prompt\"),\n    ]\n\n    async def build_prompt(self) -> Message:\n        prompt = Message.from_template(**self._attributes)\n        self.status = prompt.text\n        return prompt\n\n    def _update_template(self, frontend_node: dict):\n        prompt_template = frontend_node[\"template\"][\"template\"][\"value\"]\n        custom_fields = frontend_node[\"custom_fields\"]\n        frontend_node_template = frontend_node[\"template\"]\n        _ = process_prompt_template(\n            template=prompt_template,\n            name=\"template\",\n            custom_fields=custom_fields,\n            frontend_node_template=frontend_node_template,\n        )\n        return frontend_node\n\n    async def update_frontend_node(self, new_frontend_node: dict, current_frontend_node: dict):\n        \"\"\"This function is called after the code validation is done.\"\"\"\n        frontend_node = await super().update_frontend_node(new_frontend_node, current_frontend_node)\n        template = frontend_node[\"template\"][\"template\"][\"value\"]\n        # Kept it duplicated for backwards compatibility\n        _ = process_prompt_template(\n            template=template,\n            name=\"template\",\n            custom_fields=frontend_node[\"custom_fields\"],\n            frontend_node_template=frontend_node[\"template\"],\n        )\n        # Now that template is updated, we need to grab any values that were set in the current_frontend_node\n        # and update the frontend_node with those values\n        update_template_values(new_template=frontend_node, previous_template=current_frontend_node[\"template\"])\n        return frontend_node\n\n    def _get_fallback_input(self, **kwargs):\n        return DefaultPromptField(**kwargs)\n"
              },
              "template": {
                "_input_type": "PromptInput",
                "advanced": false,
                "display_name": "Template",
                "dynamic": false,
                "info": "",
                "list": false,
                "list_add_label": "Add More",
                "load_from_db": false,
                "name": "template",
                "placeholder": "",
                "required": false,
                "show": true,
                "title_case": false,
                "tool_mode": false,
                "trace_as_input": true,
                "type": "prompt",
                "value": "<Instructions Structure>\nIntroduce the task of generating tweets or tweet threads based on the provided inputs\n\nExplain each input variable:\n\n{{PROFILE_TYPE}}\n\n{{PROFILE_DETAILS}}\n\n{{CONTENT_GUIDELINES}}\n\n{{TONE_AND_STYLE}}\n\n{{CONTEXT}}\n\n{{OUTPUT_FORMAT}}\n\n{{OUTPUT_LANGUAGE}}\n\nProvide step-by-step instructions on how to analyze the inputs to determine if a single tweet or thread is appropriate\n\nGive guidance on generating tweet content that aligns with the profile, guidelines, tone, style, and context\n\nExplain how to format the output based on the {{OUTPUT_FORMAT}} value\n\nProvide tips for creating engaging, coherent tweet content\n\n</Instructions Structure>\n\n<Instructions>\nYou are an AI tweet generator that can create standalone tweets or multi-tweet threads based on a variety of inputs about the desired content. Here are the key inputs you will use to generate the tweet(s):\n\n<profile_type>\n\n{PROFILE_TYPE}\n\n</profile_type>\n\n<profile_details>\n\n{PROFILE_DETAILS}\n\n</profile_details>\n\n<content_guidelines>\n\n{CONTENT_GUIDELINES}\n\n</content_guidelines>\n\n<tone_and_style>\n\n{TONE_AND_STYLE}\n\n</tone_and_style>\n\n<output_format>\n\n{OUTPUT_FORMAT}\n\n</output_format>\n\n\n<output_language>\n\n{OUTPUT_LANGUAGE}\n\n</output_language>\n\nTo generate the appropriate tweet(s), follow these steps:\n\n<output_determination>\n\nCarefully analyze the {{PROFILE_TYPE}}, {{PROFILE_DETAILS}}, {{CONTENT_GUIDELINES}}, {{TONE_AND_STYLE}}, and {{CONTEXT}} to determine the depth and breadth of content needed.\n\nIf the {{OUTPUT_FORMAT}} is \"single_tweet\", plan to convey the key information in a concise, standalone tweet.\n\nIf the {{OUTPUT_FORMAT}} is \"thread\" or if the content seems too complex for a single tweet, outline a series of connected tweets that flow together to cover the topic.\n\n</output_determination>\n\n<content_generation>\n\nBrainstorm tweet content that aligns with the {{PROFILE_TYPE}} and {{PROFILE_DETAILS}}, adheres to the {{CONTENT_GUIDELINES}}, matches the {{TONE_AND_STYLE}}, and incorporates the {{CONTEXT}}.\n\nFor a single tweet, craft the most engaging, informative message possible within the 280 character limit.\n\nFor a thread, break down the content into distinct yet connected tweet-sized chunks. Ensure each tweet flows logically into the next to maintain reader engagement. Use transitional phrases as needed to link tweets.\n\n</content_generation>\n\n<formatting>\nFormat the output based on the {{OUTPUT_FORMAT}}:\n\nFor a single tweet, provide the content.\n\nFor a thread, include each tweet inside numbered markdown list.\n\n</formatting> <tips>\nFocus on creating original, engaging content that provides value to the intended audience.\n\nOptimize the tweet(s) for the 280 character limit. Be concise yet impactful.\n\nMaintain a consistent voice that matches the {{TONE_AND_STYLE}} throughout the tweet(s).\n\nInclude calls-to-action or questions to drive engagement when appropriate.\n\nDouble check that the final output aligns with the {{PROFILE_DETAILS}} and {{CONTENT_GUIDELINES}}.\n\n</tips>\n\nNow create a Tweet or Twitter Thread for this context:\n\n"
              },
              "tool_placeholder": {
                "_input_type": "MessageTextInput",
                "advanced": true,
                "display_name": "Tool Placeholder",
                "dynamic": false,
                "info": "A placeholder input for tool mode.",
                "input_types": [
                  "Message"
                ],
                "list": false,
                "list_add_label": "Add More",
                "load_from_db": false,
                "name": "tool_placeholder",
                "placeholder": "",
                "required": false,
                "show": true,
                "title_case": false,
                "tool_mode": true,
                "trace_as_input": true,
                "trace_as_metadata": true,
                "type": "str",
                "value": ""
              }
            },
            "tool_mode": false
          },
<<<<<<< HEAD
          "selected_output": "prompt",
=======
>>>>>>> 3a3e205f
          "type": "Prompt"
        },
        "dragging": false,
        "height": 779,
        "id": "Prompt-JXzxV",
        "measured": {
          "height": 779,
          "width": 320
        },
        "position": {
          "x": 1697.1682096049744,
          "y": 675.4022940880462
        },
        "positionAbsolute": {
          "x": 1697.1682096049744,
          "y": 675.4022940880462
        },
        "selected": false,
        "type": "genericNode",
        "width": 320
      },
      {
        "data": {
          "id": "LanguageModelComponent-URKKz",
          "node": {
            "base_classes": [
              "LanguageModel",
              "Message"
            ],
            "beta": false,
            "conditional_paths": [],
            "custom_fields": {},
            "description": "Runs a language model given a specified provider. ",
            "display_name": "Language Model",
            "documentation": "",
            "edited": false,
            "field_order": [
              "provider",
              "model_name",
              "api_key",
              "input_value",
              "system_message",
              "stream",
              "temperature"
            ],
            "frozen": false,
            "icon": "brain-circuit",
            "legacy": false,
            "metadata": {
              "keywords": [
                "model",
                "llm",
                "language model",
                "large language model"
              ]
            },
            "minimized": false,
            "output_types": [],
            "outputs": [
              {
                "allows_loop": false,
                "cache": true,
                "display_name": "Model Response",
                "group_outputs": false,
                "method": "text_response",
                "name": "text_output",
                "selected": "Message",
                "tool_mode": true,
                "types": [
                  "Message"
                ],
                "value": "__UNDEFINED__"
              },
              {
                "allows_loop": false,
                "cache": true,
                "display_name": "Language Model",
                "group_outputs": false,
                "method": "build_model",
                "name": "model_output",
                "selected": "LanguageModel",
                "tool_mode": true,
                "types": [
                  "LanguageModel"
                ],
                "value": "__UNDEFINED__"
              }
            ],
            "pinned": false,
            "priority": 0,
            "template": {
              "_type": "Component",
              "api_key": {
                "_input_type": "SecretStrInput",
                "advanced": false,
                "display_name": "OpenAI API Key",
                "dynamic": false,
                "info": "Model Provider API key",
                "input_types": [],
                "load_from_db": false,
                "name": "api_key",
                "password": true,
                "placeholder": "",
                "real_time_refresh": true,
                "required": false,
                "show": true,
                "title_case": false,
                "type": "str",
                "value": ""
              },
              "code": {
                "advanced": true,
                "dynamic": true,
                "fileTypes": [],
                "file_path": "",
                "info": "",
                "list": false,
                "load_from_db": false,
                "multiline": true,
                "name": "code",
                "password": false,
                "placeholder": "",
                "required": true,
                "show": true,
                "title_case": false,
                "type": "code",
                "value": "from typing import Any\n\nfrom langchain_anthropic import ChatAnthropic\nfrom langchain_google_genai import ChatGoogleGenerativeAI\nfrom langchain_openai import ChatOpenAI\n\nfrom langflow.base.models.anthropic_constants import ANTHROPIC_MODELS\nfrom langflow.base.models.google_generative_ai_constants import GOOGLE_GENERATIVE_AI_MODELS\nfrom langflow.base.models.model import LCModelComponent\nfrom langflow.base.models.openai_constants import OPENAI_MODEL_NAMES\nfrom langflow.field_typing import LanguageModel\nfrom langflow.field_typing.range_spec import RangeSpec\nfrom langflow.inputs.inputs import BoolInput\nfrom langflow.io import DropdownInput, MessageInput, MultilineInput, SecretStrInput, SliderInput\nfrom langflow.schema.dotdict import dotdict\n\n\nclass LanguageModelComponent(LCModelComponent):\n    display_name = \"Language Model\"\n    description = \"Runs a language model given a specified provider. \"\n    icon = \"brain-circuit\"\n    category = \"models\"\n    priority = 0  # Set priority to 0 to make it appear first\n\n    inputs = [\n        DropdownInput(\n            name=\"provider\",\n            display_name=\"Model Provider\",\n            options=[\"OpenAI\", \"Anthropic\", \"Google\"],\n            value=\"OpenAI\",\n            info=\"Select the model provider\",\n            real_time_refresh=True,\n            options_metadata=[{\"icon\": \"OpenAI\"}, {\"icon\": \"Anthropic\"}, {\"icon\": \"GoogleGenerativeAI\"}],\n        ),\n        DropdownInput(\n            name=\"model_name\",\n            display_name=\"Model Name\",\n            options=OPENAI_MODEL_NAMES,\n            value=OPENAI_MODEL_NAMES[0],\n            info=\"Select the model to use\",\n        ),\n        SecretStrInput(\n            name=\"api_key\",\n            display_name=\"OpenAI API Key\",\n            info=\"Model Provider API key\",\n            required=False,\n            show=True,\n            real_time_refresh=True,\n        ),\n        MessageInput(\n            name=\"input_value\",\n            display_name=\"Input\",\n            info=\"The input text to send to the model\",\n        ),\n        MultilineInput(\n            name=\"system_message\",\n            display_name=\"System Message\",\n            info=\"A system message that helps set the behavior of the assistant\",\n            advanced=True,\n        ),\n        BoolInput(\n            name=\"stream\",\n            display_name=\"Stream\",\n            info=\"Whether to stream the response\",\n            value=False,\n            advanced=True,\n        ),\n        SliderInput(\n            name=\"temperature\",\n            display_name=\"Temperature\",\n            value=0.1,\n            info=\"Controls randomness in responses\",\n            range_spec=RangeSpec(min=0, max=1, step=0.01),\n            advanced=True,\n        ),\n    ]\n\n    def build_model(self) -> LanguageModel:\n        provider = self.provider\n        model_name = self.model_name\n        temperature = self.temperature\n        stream = self.stream\n\n        if provider == \"OpenAI\":\n            if not self.api_key:\n                msg = \"OpenAI API key is required when using OpenAI provider\"\n                raise ValueError(msg)\n            return ChatOpenAI(\n                model_name=model_name,\n                temperature=temperature,\n                streaming=stream,\n                openai_api_key=self.api_key,\n            )\n        if provider == \"Anthropic\":\n            if not self.api_key:\n                msg = \"Anthropic API key is required when using Anthropic provider\"\n                raise ValueError(msg)\n            return ChatAnthropic(\n                model=model_name,\n                temperature=temperature,\n                streaming=stream,\n                anthropic_api_key=self.api_key,\n            )\n        if provider == \"Google\":\n            if not self.api_key:\n                msg = \"Google API key is required when using Google provider\"\n                raise ValueError(msg)\n            return ChatGoogleGenerativeAI(\n                model=model_name,\n                temperature=temperature,\n                streaming=stream,\n                google_api_key=self.api_key,\n            )\n        msg = f\"Unknown provider: {provider}\"\n        raise ValueError(msg)\n\n    def update_build_config(self, build_config: dotdict, field_value: Any, field_name: str | None = None) -> dotdict:\n        if field_name == \"provider\":\n            if field_value == \"OpenAI\":\n                build_config[\"model_name\"][\"options\"] = OPENAI_MODEL_NAMES\n                build_config[\"model_name\"][\"value\"] = OPENAI_MODEL_NAMES[0]\n                build_config[\"api_key\"][\"display_name\"] = \"OpenAI API Key\"\n            elif field_value == \"Anthropic\":\n                build_config[\"model_name\"][\"options\"] = ANTHROPIC_MODELS\n                build_config[\"model_name\"][\"value\"] = ANTHROPIC_MODELS[0]\n                build_config[\"api_key\"][\"display_name\"] = \"Anthropic API Key\"\n            elif field_value == \"Google\":\n                build_config[\"model_name\"][\"options\"] = GOOGLE_GENERATIVE_AI_MODELS\n                build_config[\"model_name\"][\"value\"] = GOOGLE_GENERATIVE_AI_MODELS[0]\n                build_config[\"api_key\"][\"display_name\"] = \"Google API Key\"\n        return build_config\n"
              },
              "input_value": {
                "_input_type": "MessageInput",
                "advanced": false,
                "display_name": "Input",
                "dynamic": false,
                "info": "The input text to send to the model",
                "input_types": [
                  "Message"
                ],
                "list": false,
                "list_add_label": "Add More",
                "load_from_db": false,
                "name": "input_value",
                "placeholder": "",
                "required": false,
                "show": true,
                "title_case": false,
                "tool_mode": false,
                "trace_as_input": true,
                "trace_as_metadata": true,
                "type": "str",
                "value": ""
              },
              "model_name": {
                "_input_type": "DropdownInput",
                "advanced": false,
                "combobox": false,
                "dialog_inputs": {},
                "display_name": "Model Name",
                "dynamic": false,
                "info": "Select the model to use",
                "name": "model_name",
                "options": [
                  "gpt-4o-mini",
                  "gpt-4o",
                  "gpt-4.1",
                  "gpt-4.1-mini",
                  "gpt-4.1-nano",
                  "gpt-4.5-preview",
                  "gpt-4-turbo",
                  "gpt-4-turbo-preview",
                  "gpt-4",
                  "gpt-3.5-turbo"
                ],
                "options_metadata": [],
                "placeholder": "",
                "required": false,
                "show": true,
                "title_case": false,
                "toggle": false,
                "tool_mode": false,
                "trace_as_metadata": true,
                "type": "str",
                "value": "gpt-4o-mini"
              },
              "provider": {
                "_input_type": "DropdownInput",
                "advanced": false,
                "combobox": false,
                "dialog_inputs": {},
                "display_name": "Model Provider",
                "dynamic": false,
                "info": "Select the model provider",
                "name": "provider",
                "options": [
                  "OpenAI",
                  "Anthropic",
                  "Google"
                ],
                "options_metadata": [
                  {
                    "icon": "OpenAI"
                  },
                  {
                    "icon": "Anthropic"
                  },
                  {
                    "icon": "Google"
                  }
                ],
                "placeholder": "",
                "real_time_refresh": true,
                "required": false,
                "show": true,
                "title_case": false,
                "toggle": false,
                "tool_mode": false,
                "trace_as_metadata": true,
                "type": "str",
                "value": "OpenAI"
              },
              "stream": {
                "_input_type": "BoolInput",
                "advanced": true,
                "display_name": "Stream",
                "dynamic": false,
                "info": "Whether to stream the response",
                "list": false,
                "list_add_label": "Add More",
                "name": "stream",
                "placeholder": "",
                "required": false,
                "show": true,
                "title_case": false,
                "tool_mode": false,
                "trace_as_metadata": true,
                "type": "bool",
                "value": false
              },
              "system_message": {
                "_input_type": "MultilineInput",
                "advanced": false,
                "copy_field": false,
                "display_name": "System Message",
                "dynamic": false,
                "info": "A system message that helps set the behavior of the assistant",
                "input_types": [
                  "Message"
                ],
                "list": false,
                "list_add_label": "Add More",
                "load_from_db": false,
                "multiline": true,
                "name": "system_message",
                "placeholder": "",
                "required": false,
                "show": true,
                "title_case": false,
                "tool_mode": false,
                "trace_as_input": true,
                "trace_as_metadata": true,
                "type": "str",
                "value": ""
              },
              "temperature": {
                "_input_type": "SliderInput",
                "advanced": true,
                "display_name": "Temperature",
                "dynamic": false,
                "info": "Controls randomness in responses",
                "max_label": "",
                "max_label_icon": "",
                "min_label": "",
                "min_label_icon": "",
                "name": "temperature",
                "placeholder": "",
                "range_spec": {
                  "max": 1,
                  "min": 0,
                  "step": 0.01,
                  "step_type": "float"
                },
                "required": false,
                "show": true,
                "slider_buttons": false,
                "slider_buttons_options": [],
                "slider_input": false,
                "title_case": false,
                "tool_mode": false,
                "type": "slider",
                "value": 0.1
              }
            },
            "tool_mode": false
          },
          "selected_output": "text_output",
          "showNode": true,
<<<<<<< HEAD
          "type": "OpenAIModel"
=======
          "type": "LanguageModelComponent"
>>>>>>> 3a3e205f
        },
        "dragging": false,
        "id": "LanguageModelComponent-URKKz",
        "measured": {
          "height": 534,
          "width": 320
        },
        "position": {
          "x": 2182.7940856919763,
          "y": 761.5508208654511
        },
        "selected": false,
        "type": "genericNode"
      }
    ],
    "viewport": {
      "x": -575.4285404980087,
      "y": -63.90852790656527,
      "zoom": 0.5526991979710968
    }
  },
  "description": "Transform structured inputs into engaging Twitter threads with this prompt-based flow, maintaining brand voice and technical accuracy.",
  "endpoint_name": null,
  "id": "0c3995a1-e452-43cf-8fc9-a3d3338e5eca",
  "is_component": false,
  "last_tested_version": "1.4.3",
  "name": "Twitter Thread Generator",
  "tags": [
    "chatbots",
    "content-generation"
  ]
}<|MERGE_RESOLUTION|>--- conflicted
+++ resolved
@@ -549,10 +549,7 @@
             },
             "tool_mode": false
           },
-<<<<<<< HEAD
           "selected_output": "message",
-=======
->>>>>>> 3a3e205f
           "type": "ChatInput"
         },
         "dragging": false,
@@ -658,10 +655,7 @@
               }
             }
           },
-<<<<<<< HEAD
           "selected_output": "text",
-=======
->>>>>>> 3a3e205f
           "type": "TextInput"
         },
         "dragging": false,
@@ -1083,10 +1077,7 @@
               }
             }
           },
-<<<<<<< HEAD
           "selected_output": "text",
-=======
->>>>>>> 3a3e205f
           "type": "TextInput"
         },
         "dragging": false,
@@ -1192,10 +1183,7 @@
               }
             }
           },
-<<<<<<< HEAD
           "selected_output": "text",
-=======
->>>>>>> 3a3e205f
           "type": "TextInput"
         },
         "dragging": false,
@@ -1301,10 +1289,7 @@
               }
             }
           },
-<<<<<<< HEAD
           "selected_output": "text",
-=======
->>>>>>> 3a3e205f
           "type": "TextInput"
         },
         "dragging": false,
@@ -1410,10 +1395,7 @@
               }
             }
           },
-<<<<<<< HEAD
           "selected_output": "text",
-=======
->>>>>>> 3a3e205f
           "type": "TextInput"
         },
         "dragging": false,
@@ -1519,10 +1501,7 @@
               }
             }
           },
-<<<<<<< HEAD
           "selected_output": "text",
-=======
->>>>>>> 3a3e205f
           "type": "TextInput"
         },
         "dragging": false,
@@ -1830,10 +1809,7 @@
             },
             "tool_mode": false
           },
-<<<<<<< HEAD
           "selected_output": "prompt",
-=======
->>>>>>> 3a3e205f
           "type": "Prompt"
         },
         "dragging": false,
@@ -2129,11 +2105,7 @@
           },
           "selected_output": "text_output",
           "showNode": true,
-<<<<<<< HEAD
           "type": "OpenAIModel"
-=======
-          "type": "LanguageModelComponent"
->>>>>>> 3a3e205f
         },
         "dragging": false,
         "id": "LanguageModelComponent-URKKz",
