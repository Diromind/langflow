--- conflicted
+++ resolved
@@ -34,11 +34,7 @@
 from langflow.interface.utils import setup_llm_caching
 from langflow.logging.logger import configure
 from langflow.middleware import ContentSizeLimitMiddleware
-<<<<<<< HEAD
-from langflow.services.deps import get_event_bus_service, get_settings_service, get_telemetry_service
-=======
-from langflow.services.deps import get_queue_service, get_settings_service, get_telemetry_service
->>>>>>> 74b273f3
+from langflow.services.deps import get_event_bus_service, get_queue_service, get_settings_service, get_telemetry_service
 from langflow.services.utils import initialize_services, teardown_services
 
 if TYPE_CHECKING:
@@ -132,13 +128,10 @@
             await create_or_update_starter_projects(all_types_dict)
             telemetry_service.start()
             await load_flows_from_directory()
-<<<<<<< HEAD
             await get_event_bus_service().connect()
-=======
             queue_service = get_queue_service()
             if not queue_service.is_started():  # Start if not already started
                 queue_service.start()
->>>>>>> 74b273f3
             yield
 
         except Exception as exc:
