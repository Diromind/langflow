from datetime import datetime
from pathlib import Path
from typing import TYPE_CHECKING, Optional, Union

import duckdb
from loguru import logger
from platformdirs import user_cache_dir

from langflow.services.base import Service
from langflow.services.monitor.schema import MessageModel, TransactionModel, VertexBuildModel
from langflow.services.monitor.utils import add_row_to_table, drop_and_create_table_if_schema_mismatch

if TYPE_CHECKING:
    from langflow.services.settings.manager import SettingsService


class MonitorService(Service):
    name = "monitor_service"

    def __init__(self, settings_service: "SettingsService"):
        self.settings_service = settings_service
        self.base_cache_dir = Path(user_cache_dir("langflow"))
        self.db_path = self.base_cache_dir / "monitor.duckdb"
        self.table_map: dict[str, type[TransactionModel | MessageModel | VertexBuildModel]] = {
            "transactions": TransactionModel,
            "messages": MessageModel,
            "vertex_builds": VertexBuildModel,
        }

        try:
            self.ensure_tables_exist()
        except Exception as e:
            logger.exception(f"Error initializing monitor service: {e}")

    def exec_query(self, query: str):
        with duckdb.connect(str(self.db_path)) as conn:
            return conn.execute(query).df()

    def to_df(self, table_name):
        return self.load_table_as_dataframe(table_name)

    def ensure_tables_exist(self):
        for table_name, model in self.table_map.items():
            drop_and_create_table_if_schema_mismatch(str(self.db_path), table_name, model)

    def add_row(
        self,
        table_name: str,
        data: Union[dict, TransactionModel, MessageModel, VertexBuildModel],
    ):
        # Make sure the model passed matches the table

        model = self.table_map.get(table_name)
        if model is None:
            raise ValueError(f"Unknown table name: {table_name}")

        # Connect to DuckDB and add the row
        with duckdb.connect(str(self.db_path)) as conn:
            add_row_to_table(conn, table_name, model, data)

    def load_table_as_dataframe(self, table_name):
        with duckdb.connect(str(self.db_path)) as conn:
            return conn.table(table_name).df()

    @staticmethod
    def get_timestamp():
        return datetime.now().strftime("%Y-%m-%d %H:%M:%S")

    def get_vertex_builds(
        self,
        flow_id: Optional[str] = None,
        vertex_id: Optional[str] = None,
        valid: Optional[bool] = None,
        order_by: Optional[str] = "timestamp",
    ):
<<<<<<< HEAD
        query = "SELECT id, flow_id, valid, logs, data, timestamp FROM vertex_builds"
=======
        query = "SELECT id, index,flow_id, valid, params, data, artifacts, timestamp FROM vertex_builds"
>>>>>>> af80b4c4
        conditions = []
        if flow_id:
            conditions.append(f"flow_id = '{flow_id}'")
        if vertex_id:
            conditions.append(f"id = '{vertex_id}'")
        if valid is not None:  # Check for None because valid is a boolean
            valid_str = "true" if valid else "false"
            conditions.append(f"valid = {valid_str}")

        if conditions:
            query += " WHERE " + " AND ".join(conditions)

        if order_by:
            query += f" ORDER BY {order_by}"

        with duckdb.connect(str(self.db_path)) as conn:
            df = conn.execute(query).df()

        print(query)

        return df.to_dict(orient="records")

    def delete_vertex_builds(self, flow_id: Optional[str] = None):
        query = "DELETE FROM vertex_builds"
        if flow_id:
            query += f" WHERE flow_id = '{flow_id}'"

        with duckdb.connect(str(self.db_path)) as conn:
            conn.execute(query)

    def delete_messages_session(self, session_id: str):
        query = f"DELETE FROM messages WHERE session_id = '{session_id}'"

        return self.exec_query(query)

    def delete_messages(self, message_ids: list[int]):
        query = f"DELETE FROM messages WHERE index IN ({','.join(map(str, message_ids))})"

        return self.exec_query(query)

    def update_message(self, message_id: int, **kwargs):
        query = f"""UPDATE messages SET {', '.join(f"{k} = '{v}'" for k, v in kwargs.items())} WHERE index = {message_id}"""

        return self.exec_query(query)

    def add_message(self, message: MessageModel):
        self.add_row("messages", message)

    def get_messages(
        self,
        flow_id: Optional[str] = None,
        sender: Optional[str] = None,
        sender_name: Optional[str] = None,
        session_id: Optional[str] = None,
        order_by: Optional[str] = "timestamp",
        order: Optional[str] = "DESC",
        limit: Optional[int] = None,
    ):
        query = "SELECT index, flow_id, sender_name, sender, session_id, message, artifacts, timestamp FROM messages"
        conditions = []
        if sender:
            conditions.append(f"sender = '{sender}'")
        if sender_name:
            conditions.append(f"sender_name = '{sender_name}'")
        if session_id:
            conditions.append(f"session_id = '{session_id}'")
        if flow_id:
            conditions.append(f"flow_id = '{flow_id}'")

        if conditions:
            query += " WHERE " + " AND ".join(conditions)

        if order_by and order:
            # Make sure the order is from newest to oldest
            query += f" ORDER BY {order_by} {order.upper()}"

        if limit is not None:
            query += f" LIMIT {limit}"

        with duckdb.connect(str(self.db_path)) as conn:
            df = conn.execute(query).df()

        return df

    def get_transactions(
        self,
        source: Optional[str] = None,
        target: Optional[str] = None,
        status: Optional[str] = None,
        order_by: Optional[str] = "timestamp",
        flow_id: Optional[str] = None,
    ):
        query = "SELECT index,flow_id, source, target, target_args, status, error, timestamp FROM transactions"
        conditions = []
        if source:
            conditions.append(f"source = '{source}'")
        if target:
            conditions.append(f"target = '{target}'")
        if status:
            conditions.append(f"status = '{status}'")
        if flow_id:
            conditions.append(f"flow_id = '{flow_id}'")

        if conditions:
            query += " WHERE " + " AND ".join(conditions)

        if order_by:
            query += f" ORDER BY {order_by}"
        with duckdb.connect(str(self.db_path)) as conn:
            df = conn.execute(query).df()

        return df.to_dict(orient="records")<|MERGE_RESOLUTION|>--- conflicted
+++ resolved
@@ -73,11 +73,7 @@
         valid: Optional[bool] = None,
         order_by: Optional[str] = "timestamp",
     ):
-<<<<<<< HEAD
-        query = "SELECT id, flow_id, valid, logs, data, timestamp FROM vertex_builds"
-=======
         query = "SELECT id, index,flow_id, valid, params, data, artifacts, timestamp FROM vertex_builds"
->>>>>>> af80b4c4
         conditions = []
         if flow_id:
             conditions.append(f"flow_id = '{flow_id}'")
