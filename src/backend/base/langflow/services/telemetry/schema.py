from pydantic import BaseModel, Field


class RunPayload(BaseModel):
    run_is_webhook: bool = Field(default=False, serialization_alias="runIsWebhook")
    run_seconds: int = Field(serialization_alias="runSeconds")
    run_success: bool = Field(serialization_alias="runSuccess")
    run_error_message: str = Field("", serialization_alias="runErrorMessage")
    client_type: str | None = Field(default=None, serialization_alias="clientType")


class ShutdownPayload(BaseModel):
    time_running: int = Field(serialization_alias="timeRunning")
    client_type: str | None = Field(default=None, serialization_alias="clientType")


class VersionPayload(BaseModel):
    package: str
    version: str
    platform: str
    python: str
    arch: str
    auto_login: bool = Field(serialization_alias="autoLogin")
    cache_type: str = Field(serialization_alias="cacheType")
    backend_only: bool = Field(serialization_alias="backendOnly")
    client_type: str | None = Field(default=None, serialization_alias="clientType")


class PlaygroundPayload(BaseModel):
    playground_seconds: int = Field(serialization_alias="playgroundSeconds")
    playground_component_count: int | None = Field(None, serialization_alias="playgroundComponentCount")
    playground_success: bool = Field(serialization_alias="playgroundSuccess")
    playground_error_message: str = Field("", serialization_alias="playgroundErrorMessage")
    client_type: str | None = Field(default=None, serialization_alias="clientType")


class ComponentPayload(BaseModel):
    component_name: str = Field(serialization_alias="componentName")
    component_seconds: int = Field(serialization_alias="componentSeconds")
    component_success: bool = Field(serialization_alias="componentSuccess")
    component_error_message: str | None = Field(serialization_alias="componentErrorMessage")
<<<<<<< HEAD
    client_type: str | None = Field(default=None, serialization_alias="clientType")
=======


class ExceptionPayload(BaseModel):
    exception_type: str = Field(serialization_alias="exceptionType")
    exception_message: str = Field(serialization_alias="exceptionMessage")
    exception_context: str = Field(serialization_alias="exceptionContext")  # "lifespan" or "handler"
    stack_trace_hash: str | None = Field(None, serialization_alias="stackTraceHash")  # Hash for grouping
>>>>>>> a973e747
<|MERGE_RESOLUTION|>--- conflicted
+++ resolved
@@ -39,14 +39,11 @@
     component_seconds: int = Field(serialization_alias="componentSeconds")
     component_success: bool = Field(serialization_alias="componentSuccess")
     component_error_message: str | None = Field(serialization_alias="componentErrorMessage")
-<<<<<<< HEAD
     client_type: str | None = Field(default=None, serialization_alias="clientType")
-=======
 
 
 class ExceptionPayload(BaseModel):
     exception_type: str = Field(serialization_alias="exceptionType")
     exception_message: str = Field(serialization_alias="exceptionMessage")
     exception_context: str = Field(serialization_alias="exceptionContext")  # "lifespan" or "handler"
-    stack_trace_hash: str | None = Field(None, serialization_alias="stackTraceHash")  # Hash for grouping
->>>>>>> a973e747
+    stack_trace_hash: str | None = Field(None, serialization_alias="stackTraceHash")  # Hash for grouping