[project]
name = "langflow-base"
version = "0.1.5"
description = "A Python package with a built-in web application"
requires-python = ">=3.10,<3.14"
license = "MIT"
keywords = ["nlp", "langchain", "openai", "gpt", "gui"]
readme = "README.md"
maintainers = [
    { name = "Carlos Coelho", email = "carlos@langflow.org" },
    { name = "Cristhian Zanforlin", email = "cristhian.lousa@gmail.com" },
    { name = "Gabriel Almeida", email = "gabriel@langflow.org" },
    { name = "Igor Carvalho", email = "igorr.ackerman@gmail.com" },
    { name = "Lucas Eduoli", email = "lucaseduoli@gmail.com" },
    { name = "Otávio Anovazzi", email = "otavio2204@gmail.com" },
    { name = "Rodrigo Nader", email = "rodrigo@langflow.org" },
    { name = "Italo dos Anjos", email = "italojohnnydosanjos@gmail.com" },
]

dependencies = [
    "fastapi>=0.115.2,<1.0.0",
    "httpx[http2]>=0.27,<1.0.0",
    "aiofile>=3.9.0,<4.0.0",
    "uvicorn>=0.30.0,<1.0.0",
    "gunicorn>=22.0.0,<24.0.0",
    "langchain~=0.3.10",
    "langchain-community~=0.3.10",
    "langchain-core~=0.3.15",
    "langchainhub~=0.1.15",
    "loguru>=0.7.1,<1.0.0",
    "rich>=13.7.0,<14.0.0",
    "langchain-experimental>=0.0.61,<1.0.0",
    "sqlmodel==0.0.22",
    "pydantic~=2.10.1",
    "pydantic-settings>=2.2.0,<3.0.0",
    "typer>=0.13.0,<1.0.0",
    "cachetools>=5.5.0,<6.0.0",
    "platformdirs>=4.2.0,<5.0.0",
    "python-multipart>=0.0.12,<1.0.0",
    "orjson==3.10.15",
    "alembic>=1.13.0,<2.0.0",
    "passlib>=1.7.4,<2.0.0",
    "bcrypt==4.0.1",
    "pillow>=11.1.0,<12.0.0",
    "docstring-parser>=0.16,<1.0.0",
    "python-jose>=3.3.0,<4.0.0",
    "pandas==2.2.3",
    "multiprocess>=0.70.14,<1.0.0",
    "duckdb>=1.0.0,<2.0.0",
    "python-docx>=1.1.0,<2.0.0",
    "jq>=1.7.0,<2.0.0; sys_platform != 'win32'",
    "nest-asyncio>=1.6.0,<2.0.0",
    "emoji>=2.12.0,<3.0.0",
    "cryptography>=42.0.5,<44.0.0",
    "asyncer>=0.0.5,<1.0.0",
    "pyperclip>=1.8.2,<2.0.0",
    "uncurl>=0.0.11,<1.0.0",
    "sentry-sdk[fastapi,loguru]>=2.5.1,<3.0.0",
    "chardet>=5.2.0,<6.0.0",
    "firecrawl-py>=1.0.16,<2.0.0",
    "opentelemetry-api>=1.25.0,<2.0.0",
    "opentelemetry-sdk>=1.25.0,<2.0.0",
    "opentelemetry-exporter-prometheus>=0.46b0,<1.0.0",
    "opentelemetry-instrumentation-fastapi>=0.46b0,<1.0.0",
    "prometheus-client>=0.20.0,<1.0.0",
    "aiofiles>=24.1.0,<25.0.0",
    "setuptools>=70,<76.0.0",
    "nanoid>=2.0.0,<3.0.0",
    "filelock>=3.15.4,<4.0.0",
    "grandalf>=0.8.0,<1.0.0",
    "spider-client>=0.0.27,<1.0.0",
    "diskcache>=5.6.3,<6.0.0",
    "clickhouse-connect==0.7.19",
    "assemblyai>=0.33.0,<1.0.0",
    "fastapi-pagination>=0.12.29,<1.0.0",
    "defusedxml>=0.7.1,<1.0.0",
    "pypdf~=5.1.0",
    "validators>=0.34.0",
    "networkx>=3.4.2",
    "json-repair>=0.30.3",
    "mcp>=1.1.2",
    "aiosqlite>=0.20.0",
    "greenlet>=3.1.1",
    "celery[redis,sqlalchemy]>=5.4.0",
]

[dependency-groups]
dev = [
    "asgi-lifespan>=2.1.0",
    "pytest-codspeed>=3.0.0",
    "pytest-github-actions-annotate-failures>=0.2.0",
    "types-aiofiles>=24.1.0.20240626",
    "types-redis>=4.6.0.5",
    "ipykernel>=6.29.0",
    "mypy>=1.11.0",
    "ruff>=0.6.2",
    "httpx[http2]>=0.27",
    "pytest>=8.2.0",
    "types-requests>=2.32.0",
    "requests>=2.32.0",
    "pytest-cov>=5.0.0",
    "pandas-stubs>=2.1.4.231227",
    "types-pillow>=10.2.0.20240213",
    "types-pyyaml>=6.0.12.8",
    "types-python-jose>=3.3.4.8",
    "types-passlib>=1.7.7.13",
    "pytest-mock>=3.14.0",
    "pytest-xdist>=3.6.0",
    "types-pywin32>=306.0.0.4",
    "types-google-cloud-ndb>=2.2.0.0",
    "pytest-sugar>=1.0.0",
    "respx>=0.21.1",
    "pytest-instafail>=0.5.0",
    "pytest-asyncio>=0.23.0",
    "pytest-profiling>=1.7.0",
    "pre-commit>=3.7.0",
    "vulture>=2.11",
    "dictdiffer>=0.9.0",
    "pytest-split>=0.9.0",
    "devtools>=0.12.2",
    "pytest-flakefinder>=1.1.0",
    "types-markdown>=3.7.0.20240822",
    "codeflash>=0.8.4"
]


[tool.hatch.build.targets.wheel]
packages = ["langflow"]


[tool.pytest.ini_options]
minversion = "6.0"
#addopts = "-ra"
testpaths = ["tests", "integration"]
console_output_style = "progress"
filterwarnings = ["ignore::DeprecationWarning"]
log_cli = true
markers = ["async_test"]
asyncio_mode = "auto"
asyncio_default_fixture_loop_scope = "function"

[tool.mypy]
plugins = ["pydantic.mypy"]
follow_imports = "skip"
disable_error_code = ["type-var"]
namespace_packages = true
mypy_path = "langflow"
ignore_missing_imports = true

[tool.ruff]
target-version = "py310"
exclude = ["langflow/alembic/versions"]
line-length = 120

[tool.ruff.lint]
flake8-annotations.mypy-init-return = true
flake8-bugbear.extend-immutable-calls = [
    "fastapi.Depends",
    "fastapi.File",
    "fastapi.Query",
    "typer.Option",
]
flake8-type-checking.runtime-evaluated-base-classes = [
    "pydantic.BaseModel",
    "typing.TypedDict", # Needed by fastapi
    "typing_extensions.TypedDict", # Needed by fastapi
]
pydocstyle.convention = "google"
select = ["ALL"]
ignore = [
    "C90", # McCabe complexity
    "CPY", # Missing copyright
    "COM812", # Messes with the formatter
    "ERA", # Eradicate commented-out code
    "FIX002", # Line contains TODO
    "ISC001", # Messes with the formatter
    "PERF203", # Rarely useful
    "PLR09", # Too many something (arg, statements, etc)
    "RUF012", # Pydantic models are currently not well detected. See https://github.com/astral-sh/ruff/issues/13630
    "TD002", # Missing author in TODO
    "TD003", # Missing issue link in TODO
    "TRY301", # A bit too harsh (Abstract `raise` to an inner function)

    # Rules that are TODOs
    "ANN", # Missing type annotations
    "D1", # Missing docstrings
    "SLF001", # Using private attributes outside of class
]

[tool.ruff.lint.per-file-ignores]
"langflow/api/v1/*" = [
    "TCH", # FastAPI needs to evaluate types at runtime
]
"langflow/{components/tools/python_code_structured_tool.py,custom/code_parser/code_parser.py,utils/validate.py}" = [
    "S102", # Use of exec
]
"langflow/services/cache/*" = [
    "S301", # Use of pickle
]

<<<<<<< HEAD
[tool.uv]
dev-dependencies = [
    "asgi-lifespan>=2.1.0",
    "fakeredis>=2.26.2",
    "pytest-codspeed>=3.0.0",
    "pytest-github-actions-annotate-failures>=0.2.0",
    "types-aiofiles>=24.1.0.20240626",
]
=======
>>>>>>> 74b273f3
[tool.codeflash]
# All paths are relative to this pyproject.toml's directory.
module-root = "langflow"
tests-root = "../tests/unit"
test-framework = "pytest"
ignore-paths = ["src/backend/base/langflow/components/"]
formatter-cmds = ["ruff check --exit-zero --fix $file", "ruff format $file"]
#disable plugins that might interfere with runtime measurement
pytest-cmd = "pytest -p no:profiling -p no:sugar -p no:xdist -p no:cov -p no:split"

[build-system]
requires = ["hatchling"]
build-backend = "hatchling.build"





[project.urls]
Repository = "https://github.com/langflow-ai/langflow"
Documentation = "https://docs.langflow.org"

# Optional dependencies for uv
[project.optional-dependencies]
deploy = [
    "celery>=5.3.1",
    "redis>=4.6.0",
    "flower>=1.0.0"
]
local = [
    "llama-cpp-python>=0.2.0",
    "sentence-transformers>=2.0.0",
    "ctransformers>=0.2"
]
all = [
    "celery>=5.3.1",
    "redis>=4.6.0",
    "flower>=1.0.0",
    "llama-cpp-python>=0.2.0",
    "sentence-transformers>=2.0.0",
    "ctransformers>=0.2"
]

[project.scripts]
langflow-base = "langflow.__main__:main"<|MERGE_RESOLUTION|>--- conflicted
+++ resolved
@@ -198,17 +198,6 @@
     "S301", # Use of pickle
 ]
 
-<<<<<<< HEAD
-[tool.uv]
-dev-dependencies = [
-    "asgi-lifespan>=2.1.0",
-    "fakeredis>=2.26.2",
-    "pytest-codspeed>=3.0.0",
-    "pytest-github-actions-annotate-failures>=0.2.0",
-    "types-aiofiles>=24.1.0.20240626",
-]
-=======
->>>>>>> 74b273f3
 [tool.codeflash]
 # All paths are relative to this pyproject.toml's directory.
 module-root = "langflow"
