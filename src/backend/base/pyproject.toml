[project]
name = "langflow-base"
<<<<<<< HEAD
version = "0.0.96"
=======
version = "0.0.97"
>>>>>>> 7a6e45f6
description = "A Python package with a built-in web application"
requires-python = ">=3.10,<3.13"
license = "MIT"
keywords = ["nlp", "langchain", "openai", "gpt", "gui"]
readme = "README.md"
maintainers = [
    { name = "Carlos Coelho", email = "carlos@langflow.org" },
    { name = "Cristhian Zanforlin", email = "cristhian.lousa@gmail.com" },
    { name = "Gabriel Almeida", email = "gabriel@langflow.org" },
    { name = "Igor Carvalho", email = "igorr.ackerman@gmail.com" },
    { name = "Lucas Eduoli", email = "lucaseduoli@gmail.com" },
    { name = "Otávio Anovazzi", email = "otavio2204@gmail.com" },
    { name = "Rodrigo Nader", email = "rodrigo@langflow.org" },
    { name = "Italo dos Anjos", email = "italojohnnydosanjos@gmail.com" },
]

dependencies = [
    "fastapi>=0.111.0",
    "httpx>=0.27",
    "uvicorn>=0.30.0",
    "gunicorn>=22.0.0",
    "langchain~=0.2.0",
    "langchain-core>=0.2.32",
    "langchainhub~=0.1.15",
    "sqlmodel==0.0.18",
    "loguru>=0.7.1",
    "rich>=13.7.0",
    "langchain-experimental>=0.0.61",
    "pydantic>=2.7.0",
    "pydantic-settings>=2.2.0",
    "typer>=0.12.0",
    "cachetools>=5.3.1",
    "platformdirs>=4.2.0",
    "python-multipart>=0.0.7",
    "orjson==3.10.0",
    "alembic>=1.13.0",
    "passlib>=1.7.4",
    "bcrypt==4.0.1",
    "pillow>=10.2.0",
    "docstring-parser>=0.16",
    "python-jose>=3.3.0",
    "pandas==2.2.2",
    "multiprocess>=0.70.14",
    "duckdb>=1.0.0",
    "python-docx>=1.1.0",
    "jq>=1.7.0; sys_platform != 'win32'",
    "pypdf>=4.2.0",
    "nest-asyncio>=1.6.0",
    "emoji>=2.12.0",
    "cryptography>=42.0.5,<44.0.0",
    "asyncer>=0.0.5",
    "pyperclip>=1.8.2",
    "uncurl>=0.0.11",
    "sentry-sdk[fastapi,loguru]>=2.5.1",
    "chardet>=5.2.0",
    "firecrawl-py>=0.0.16",
    "opentelemetry-api>=1.25.0",
    "opentelemetry-sdk>=1.25.0",
    "opentelemetry-exporter-prometheus>=0.46b0",
    "opentelemetry-instrumentation-fastapi>=0.46b0",
    "prometheus-client>=0.20.0",
    "aiofiles>=24.1.0",
    "setuptools>=70",
    "nanoid>=2.0.0",
    "filelock>=3.15.4",
    "grandalf>=0.8.0",
    "crewai>=0.36.0",
    "spider-client>=0.0.27",
    "diskcache>=5.6.3",
    "clickhouse-connect==0.7.19",
<<<<<<< HEAD
    "assemblyai>=0.33.0"
=======
    "assemblyai>=0.33.0",
    "fastapi-pagination>=0.12.29",
>>>>>>> 7a6e45f6
]

[tool.hatch.build.targets.wheel]
packages = ["langflow"]

[tool.pytest.ini_options]
minversion = "6.0"
#addopts = "-ra"
testpaths = ["tests", "integration"]
console_output_style = "progress"
filterwarnings = ["ignore::DeprecationWarning"]
log_cli = true
markers = ["async_test"]
asyncio_mode = "auto"
asyncio_default_fixture_loop_scope = "function"

[tool.mypy]
plugins = ["pydantic.mypy"]
follow_imports = "skip"
disable_error_code = ["type-var"]
namespace_packages = true
mypy_path = "langflow"
ignore_missing_imports = true

[tool.ruff]
target-version = "py310"
exclude = ["langflow/alembic"]
line-length = 120

[tool.ruff.lint]
flake8-bugbear.extend-immutable-calls = [
    "fastapi.Depends",
    "fastapi.File",
    "fastapi.Query",
    "typer.Option",
]
flake8-type-checking.runtime-evaluated-base-classes = [
    "pydantic.BaseModel",
    "typing.TypedDict", # Needed by fastapi
    "typing_extensions.TypedDict", # Needed by fastapi
]
pydocstyle.convention = "google"
select = ["ALL"]
ignore = [
    "C90", # McCabe complexity
    "CPY", # Missing copyright
    "COM812", # Messes with the formatter
    "ERA", # Eradicate commented-out code
    "FIX002", # Line contains TODO
    "ISC001", # Messes with the formatter
    "PERF203", # Rarely useful
    "PLR09", # Too many something (arg, statements, etc)
    "RUF012", # Pydantic models are currently not well detected. See https://github.com/astral-sh/ruff/issues/13630
    "TD002", # Missing author in TODO
    "TD003", # Missing issue link in TODO
    "TRY301", # A bit too harsh (Abstract `raise` to an inner function)

    # Rules that are TODOs
    "ANN",
    "D1", # Missing docstrings
    "N",
    "S",
    "SLF",
]

[tool.ruff.lint.per-file-ignores]
"langflow/api/v1/*" = [
    "TCH", # FastAPI needs to evaluate types at runtime
]

[tool.uv]
dev-dependencies = [
    "asgi-lifespan>=2.1.0",
]

[build-system]
requires = ["hatchling"]
build-backend = "hatchling.build"

[project.urls]
Repository = "https://github.com/langflow-ai/langflow"
Documentation = "https://docs.langflow.org"

# Optional dependencies for uv
[project.optional-dependencies]
deploy = [
    "celery>=5.3.1",
    "redis>=4.6.0",
    "flower>=1.0.0"
]
local = [
    "llama-cpp-python>=0.2.0",
    "sentence-transformers>=2.0.0",
    "ctransformers>=0.2"
]
all = [
    "celery>=5.3.1",
    "redis>=4.6.0",
    "flower>=1.0.0",
    "llama-cpp-python>=0.2.0",
    "sentence-transformers>=2.0.0",
    "ctransformers>=0.2"
]

# Development dependencies
dev = [
    "types-redis>=4.6.0.5",
    "ipykernel>=6.29.0",
    "mypy>=1.11.0",
    "ruff>=0.6.2",
    "httpx>=0.27",
    "pytest>=8.2.0",
    "types-requests>=2.32.0",
    "requests>=2.32.0",
    "pytest-cov>=5.0.0",
    "pandas-stubs>=2.1.4.231227",
    "types-pillow>=10.2.0.20240213",
    "types-pyyaml>=6.0.12.8",
    "types-python-jose>=3.3.4.8",
    "types-passlib>=1.7.7.13",
    "pytest-mock>=3.14.0",
    "pytest-xdist>=3.6.0",
    "types-pywin32>=306.0.0.4",
    "types-google-cloud-ndb>=2.2.0.0",
    "pytest-sugar>=1.0.0",
    "respx>=0.21.1",
    "pytest-instafail>=0.5.0",
    "pytest-asyncio>=0.23.0",
    "pytest-profiling>=1.7.0",
    "pre-commit>=3.7.0",
    "vulture>=2.11",
    "dictdiffer>=0.9.0",
    "pytest-split>=0.9.0",
    "devtools>=0.12.2",
    "pytest-flakefinder>=1.1.0",
    "types-markdown>=3.7.0.20240822"
]

[project.scripts]
langflow-base = "langflow.__main__:main"<|MERGE_RESOLUTION|>--- conflicted
+++ resolved
@@ -1,10 +1,6 @@
 [project]
 name = "langflow-base"
-<<<<<<< HEAD
-version = "0.0.96"
-=======
 version = "0.0.97"
->>>>>>> 7a6e45f6
 description = "A Python package with a built-in web application"
 requires-python = ">=3.10,<3.13"
 license = "MIT"
@@ -75,12 +71,8 @@
     "spider-client>=0.0.27",
     "diskcache>=5.6.3",
     "clickhouse-connect==0.7.19",
-<<<<<<< HEAD
-    "assemblyai>=0.33.0"
-=======
     "assemblyai>=0.33.0",
     "fastapi-pagination>=0.12.29",
->>>>>>> 7a6e45f6
 ]
 
 [tool.hatch.build.targets.wheel]
