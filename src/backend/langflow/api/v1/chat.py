import time
from typing import Optional

from fastapi import (
    APIRouter,
    BackgroundTasks,
    Depends,
    HTTPException,
    WebSocket,
    WebSocketException,
    status,
)
<<<<<<< HEAD
from fastapi.responses import StreamingResponse
from loguru import logger
from sqlmodel import Session

from langflow.api.utils import (
    build_and_cache_graph,
    build_input_keys_response,
    format_elapsed_time,
)
=======
from loguru import logger
from sqlmodel import Session

from langflow.api.utils import build_and_cache_graph, format_elapsed_time
>>>>>>> c70a227e
from langflow.api.v1.schemas import (
    ResultData,
    VertexBuildResponse,
    VerticesOrderResponse,
)
from langflow.graph.graph.base import Graph
from langflow.services.auth.utils import (
    get_current_active_user,
    get_current_user_for_websocket,
)
from langflow.services.chat.service import ChatService
from langflow.services.deps import get_chat_service, get_session
from langflow.services.monitor.utils import log_vertex_build

router = APIRouter(tags=["Chat"])


@router.websocket("/chat/{client_id}")
async def chat(
    client_id: str,
    websocket: WebSocket,
    db: Session = Depends(get_session),
    chat_service: "ChatService" = Depends(get_chat_service),
):
    """Websocket endpoint for chat."""
    try:
        user = await get_current_user_for_websocket(websocket, db)
        await websocket.accept()
        if not user:
            await websocket.close(
                code=status.WS_1008_POLICY_VIOLATION, reason="Unauthorized"
            )
        elif not user.is_active:
            await websocket.close(
                code=status.WS_1008_POLICY_VIOLATION, reason="Unauthorized"
            )

        if client_id in chat_service.cache_service:
            await chat_service.handle_websocket(client_id, websocket)
        else:
            # We accept the connection but close it immediately
            # if the flow is not built yet
            message = "Please, build the flow before sending messages"
            await websocket.close(code=status.WS_1011_INTERNAL_ERROR, reason=message)
    except WebSocketException as exc:
        logger.error(f"Websocket exrror: {exc}")
        await websocket.close(code=status.WS_1011_INTERNAL_ERROR, reason=str(exc))
    except Exception as exc:
        logger.error(f"Error in chat websocket: {exc}")
        messsage = exc.detail if isinstance(exc, HTTPException) else str(exc)
        if "Could not validate credentials" in str(exc):
            await websocket.close(
                code=status.WS_1008_POLICY_VIOLATION, reason="Unauthorized"
            )
        else:
            await websocket.close(code=status.WS_1011_INTERNAL_ERROR, reason=messsage)


async def try_running_celery_task(vertex, user_id):
    # Try running the task in celery
    # and set the task_id to the local vertex
    # if it fails, run the task locally
    try:
        from langflow.worker import build_vertex

        task = build_vertex.delay(vertex)
        vertex.task_id = task.id
    except Exception as exc:
        logger.debug(f"Error running task in celery: {exc}")
        vertex.task_id = None
        await vertex.build(user_id=user_id)
    return vertex


@router.get("/build/{flow_id}/vertices", response_model=VerticesOrderResponse)
async def get_vertices(
    flow_id: str,
    component_id: Optional[str] = None,
    chat_service: "ChatService" = Depends(get_chat_service),
    session=Depends(get_session),
):
    """Check the flow_id is in the flow_data_store."""
    try:
        # First, we need to check if the flow_id is in the cache
        graph = None
        if cache := chat_service.get_cache(flow_id):
            graph: Graph = cache.get("result")
        graph = build_and_cache_graph(flow_id, session, chat_service, graph)
        if component_id:
            try:
                vertices = graph.sort_vertices(component_id)
            except Exception as exc:
                logger.error(exc)
                vertices = graph.sort_vertices()
        else:
            vertices = graph.sort_vertices()

        # Now vertices is a list of lists
        # We need to get the id of each vertex
        # and return the same structure but only with the ids
        return VerticesOrderResponse(ids=vertices)

    except Exception as exc:
        logger.error(f"Error checking build status: {exc}")
        logger.exception(exc)
        raise HTTPException(status_code=500, detail=str(exc)) from exc


@router.post("/build/{flow_id}/vertices/{vertex_id}")
async def build_vertex(
    flow_id: str,
    vertex_id: str,
    background_tasks: BackgroundTasks,
    chat_service: "ChatService" = Depends(get_chat_service),
    current_user=Depends(get_current_active_user),
):
    """Build a vertex instead of the entire graph."""
    start_time = time.perf_counter()
    try:
        start_time = time.perf_counter()
        cache = chat_service.get_cache(flow_id)
        if not cache:
            # If there's no cache
            logger.warning(
                f"No cache found for {flow_id}. Building graph starting at {vertex_id}"
            )
            graph = build_and_cache_graph(
                flow_id=flow_id, session=next(get_session()), chat_service=chat_service
            )
        else:
            graph = cache.get("result")
        result_dict = {}
        duration = ""

        vertex = graph.get_vertex(vertex_id)
        try:
            if not vertex.pinned or not vertex._built:
                await vertex.build(user_id=current_user.id)
                params = vertex._built_object_repr()
                valid = True
                result_dict = vertex.get_built_result()
                # We need to set the artifacts to pass information
                # to the frontend
                vertex.set_artifacts()
                artifacts = vertex.artifacts
                result_dict = ResultData(
                    results=result_dict,
                    artifacts=artifacts,
                )
                vertex.set_result(result_dict)
            elif vertex.result is not None:
                params = vertex._built_object_repr()
                valid = True
                result_dict = vertex.result
                artifacts = vertex.artifacts
            else:
                raise ValueError(f"No result found for vertex {vertex_id}")
            chat_service.set_cache(flow_id, graph)
        except Exception as exc:
            params = str(exc)
            valid = False
            result_dict = ResultData(results={})
            artifacts = {}
            # If there's an error building the vertex
            # we need to clear the cache
            chat_service.clear_cache(flow_id)

        # Log the vertex build
        background_tasks.add_task(
            log_vertex_build,
            flow_id=flow_id,
            vertex_id=vertex_id,
            valid=valid,
            params=params,
            data=result_dict,
            artifacts=artifacts,
        )

        timedelta = time.perf_counter() - start_time
        duration = format_elapsed_time(timedelta)
        result_dict.duration = duration
        result_dict.timedelta = timedelta
        vertex.add_build_time(timedelta)

        return VertexBuildResponse(
            valid=valid,
            params=params,
            id=vertex.id,
            data=result_dict,
        )
    except Exception as exc:
        logger.error(f"Error building vertex: {exc}")
        logger.exception(exc)
        raise HTTPException(status_code=500, detail=str(exc)) from exc<|MERGE_RESOLUTION|>--- conflicted
+++ resolved
@@ -10,7 +10,6 @@
     WebSocketException,
     status,
 )
-<<<<<<< HEAD
 from fastapi.responses import StreamingResponse
 from loguru import logger
 from sqlmodel import Session
@@ -20,12 +19,10 @@
     build_input_keys_response,
     format_elapsed_time,
 )
-=======
 from loguru import logger
 from sqlmodel import Session
 
 from langflow.api.utils import build_and_cache_graph, format_elapsed_time
->>>>>>> c70a227e
 from langflow.api.v1.schemas import (
     ResultData,
     VertexBuildResponse,
