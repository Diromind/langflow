from langflow.template import frontend_node

# These should always be instantiated
CUSTOM_NODES = {
    "prompts": {
        "ZeroShotPrompt": frontend_node.prompts.ZeroShotPromptNode(),
    },
    "tools": {
        "PythonFunctionTool": frontend_node.PythonFunctionToolNode(),
        "Tool": frontend_node.ToolNode(),
    },
    "agents": {
<<<<<<< HEAD
        "JsonAgent": frontend_node.JsonAgentNode(),
        "CSVAgent": frontend_node.CSVAgentNode(),
        "initialize_agent": frontend_node.InitializeAgentNode(),
        "VectorStoreAgent": frontend_node.VectorStoreAgentNode(),
        "VectorStoreRouterAgent": frontend_node.VectorStoreRouterAgentNode(),
        "SQLAgent": frontend_node.SQLAgentNode(),
=======
        "JsonAgent": frontend_node.agents.JsonAgentNode(),
        "CSVAgent": frontend_node.agents.CSVAgentNode(),
        "AgentInitializer": frontend_node.agents.InitializeAgentNode(),
        "VectorStoreAgent": frontend_node.agents.VectorStoreAgentNode(),
        "VectorStoreRouterAgent": frontend_node.agents.VectorStoreRouterAgentNode(),
        "SQLAgent": frontend_node.agents.SQLAgentNode(),
>>>>>>> f511ddc2
    },
    "utilities": {
        "SQLDatabase": frontend_node.SQLDatabaseNode(),
    },
    "chains": {
        "SeriesCharacterChain": frontend_node.chains.SeriesCharacterChainNode(),
        "TimeTravelGuideChain": frontend_node.chains.TimeTravelGuideChainNode(),
        "MidJourneyPromptChain": frontend_node.chains.MidJourneyPromptChainNode(),
        "load_qa_chain": frontend_node.chains.CombineDocsChainNode(),
    },
    "connectors": {
        "ConnectorFunction": frontend_node.ConnectorFunctionFrontendNode(),
        "DallE2Generator": frontend_node.DallE2GeneratorFrontendNode(),
    },
}


def get_custom_nodes(node_type: str):
    """Get custom nodes."""
    return CUSTOM_NODES.get(node_type, {})<|MERGE_RESOLUTION|>--- conflicted
+++ resolved
@@ -10,30 +10,21 @@
         "Tool": frontend_node.ToolNode(),
     },
     "agents": {
-<<<<<<< HEAD
         "JsonAgent": frontend_node.JsonAgentNode(),
         "CSVAgent": frontend_node.CSVAgentNode(),
         "initialize_agent": frontend_node.InitializeAgentNode(),
         "VectorStoreAgent": frontend_node.VectorStoreAgentNode(),
         "VectorStoreRouterAgent": frontend_node.VectorStoreRouterAgentNode(),
         "SQLAgent": frontend_node.SQLAgentNode(),
-=======
-        "JsonAgent": frontend_node.agents.JsonAgentNode(),
-        "CSVAgent": frontend_node.agents.CSVAgentNode(),
-        "AgentInitializer": frontend_node.agents.InitializeAgentNode(),
-        "VectorStoreAgent": frontend_node.agents.VectorStoreAgentNode(),
-        "VectorStoreRouterAgent": frontend_node.agents.VectorStoreRouterAgentNode(),
-        "SQLAgent": frontend_node.agents.SQLAgentNode(),
->>>>>>> f511ddc2
     },
     "utilities": {
         "SQLDatabase": frontend_node.SQLDatabaseNode(),
     },
     "chains": {
-        "SeriesCharacterChain": frontend_node.chains.SeriesCharacterChainNode(),
-        "TimeTravelGuideChain": frontend_node.chains.TimeTravelGuideChainNode(),
-        "MidJourneyPromptChain": frontend_node.chains.MidJourneyPromptChainNode(),
-        "load_qa_chain": frontend_node.chains.CombineDocsChainNode(),
+        "SeriesCharacterChain": frontend_node.SeriesCharacterChainNode(),
+        "TimeTravelGuideChain": frontend_node.TimeTravelGuideChainNode(),
+        "MidJourneyPromptChain": frontend_node.MidJourneyPromptChainNode(),
+        "load_qa_chain": frontend_node.CombineDocsChainNode(),
     },
     "connectors": {
         "ConnectorFunction": frontend_node.ConnectorFunctionFrontendNode(),
