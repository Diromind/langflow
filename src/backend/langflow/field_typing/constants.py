--- conflicted
+++ resolved
@@ -1,19 +1,11 @@
-<<<<<<< HEAD
-from typing import Dict, Union
-=======
 from typing import Callable, Dict, Union
->>>>>>> b8698523
 
 from langchain.agents.agent import AgentExecutor
 from langchain.chains.base import Chain
 from langchain.document_loaders.base import BaseLoader
 from langchain.llms.base import BaseLLM
 from langchain.memory.chat_memory import BaseChatMemory
-<<<<<<< HEAD
-from langchain.prompts import BasePromptTemplate, PromptTemplate
-=======
 from langchain.prompts import BasePromptTemplate, ChatPromptTemplate, PromptTemplate
->>>>>>> b8698523
 from langchain.schema import BaseOutputParser, BaseRetriever, Document
 from langchain.schema.embeddings import Embeddings
 from langchain.schema.language_model import BaseLanguageModel
@@ -30,13 +22,10 @@
     pass
 
 
-<<<<<<< HEAD
 class Text:
     pass
 
 
-=======
->>>>>>> b8698523
 class Data:
     pass
 
@@ -52,10 +41,7 @@
     "BaseLLM": BaseLLM,
     "BaseLanguageModel": BaseLanguageModel,
     "PromptTemplate": PromptTemplate,
-<<<<<<< HEAD
-=======
     "ChatPromptTemplate": ChatPromptTemplate,
->>>>>>> b8698523
     "BasePromptTemplate": BasePromptTemplate,
     "BaseLoader": BaseLoader,
     "Document": Document,
@@ -72,12 +58,8 @@
     **LANGCHAIN_BASE_TYPES,
     "NestedDict": NestedDict,
     "Data": Data,
-<<<<<<< HEAD
     "Text": Text,
-    "Object": Object,
-=======
     "Object": Object,
     "Callable": Callable,
     "Prompt": Prompt,
->>>>>>> b8698523
 }