--- conflicted
+++ resolved
@@ -74,18 +74,10 @@
         return loaded_toolkit
     elif base_type == "embeddings":
         # ? Why remove model from params?
-<<<<<<< HEAD
-
-=======
->>>>>>> 67db4ba6
         try:
             params.pop("model")
         except KeyError:
             pass
-<<<<<<< HEAD
-
-=======
->>>>>>> 67db4ba6
         # remove all params that are not in class_object.__fields__
         try:
             return class_object(**params)
