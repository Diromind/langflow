import contextlib
import io
from typing import List, Tuple

<<<<<<< HEAD
from langflow.utils.logger import logger
from langchain.schema import AgentAction
=======
@memoize_dict(maxsize=10)
def build_sorted_vertices_with_caching(data_graph):
    """
    Build langchain object from data_graph.
    """

    logger.debug("Building langchain object")
    graph = Graph.from_payload(data_graph)
    sorted_vertices = graph.topological_sort()
    artifacts = {}
    for vertex in sorted_vertices:
        vertex.build()
        if vertex.artifacts:
            artifacts.update(vertex.artifacts)
    return graph.build(), artifacts


def build_langchain_object(data_graph):
    """
    Build langchain object from data_graph.
    """

    logger.debug("Building langchain object")
    nodes = data_graph["nodes"]
    # Add input variables
    # nodes = payload.extract_input_variables(nodes)
    # Nodes, edges and root node
    edges = data_graph["edges"]
    graph = Graph(nodes, edges)

    return graph.build()
>>>>>>> 5d3a7f06


def get_memory_key(langchain_object):
    """
    Given a LangChain object, this function retrieves the current memory key from the object's memory attribute.
    It then checks if the key exists in a dictionary of known memory keys and returns the corresponding key,
    or None if the current key is not recognized.
    """
    mem_key_dict = {
        "chat_history": "history",
        "history": "chat_history",
    }
    memory_key = langchain_object.memory.memory_key
    return mem_key_dict.get(memory_key)


def update_memory_keys(langchain_object, possible_new_mem_key):
    """
    Given a LangChain object and a possible new memory key, this function updates the input and output keys in the
    object's memory attribute to exclude the current memory key and the possible new key. It then sets the memory key
    to the possible new key.
    """
    input_key = [
        key
        for key in langchain_object.input_keys
        if key not in [langchain_object.memory.memory_key, possible_new_mem_key]
    ][0]

    output_key = [
        key
        for key in langchain_object.output_keys
        if key not in [langchain_object.memory.memory_key, possible_new_mem_key]
    ][0]

<<<<<<< HEAD
    langchain_object.memory.input_key = input_key
    langchain_object.memory.output_key = output_key
    langchain_object.memory.memory_key = possible_new_mem_key


def fix_memory_inputs(langchain_object):
    """
    Given a LangChain object, this function checks if it has a memory attribute and if that memory key exists in the
    object's input variables. If so, it does nothing. Otherwise, it gets a possible new memory key using the
    get_memory_key function and updates the memory keys using the update_memory_keys function.
    """
    if not hasattr(langchain_object, "memory") or langchain_object.memory is None:
        return
    try:
        if langchain_object.memory.memory_key in langchain_object.input_variables:
            return
    except AttributeError:
        input_variables = (
            langchain_object.prompt.input_variables
            if hasattr(langchain_object, "prompt")
            else langchain_object.input_keys
        )
        if langchain_object.memory.memory_key in input_variables:
            return

    possible_new_mem_key = get_memory_key(langchain_object)
    if possible_new_mem_key is not None:
        update_memory_keys(langchain_object, possible_new_mem_key)


def get_result_and_thought(langchain_object, message: str):
    """Get result and thought from extracted json"""
    try:
        if hasattr(langchain_object, "verbose"):
            langchain_object.verbose = True
        chat_input = None
        memory_key = ""
        if hasattr(langchain_object, "memory") and langchain_object.memory is not None:
            memory_key = langchain_object.memory.memory_key

        if hasattr(langchain_object, "input_keys"):
            for key in langchain_object.input_keys:
                if key not in [memory_key, "chat_history"]:
                    chat_input = {key: message}
        else:
            chat_input = message  # type: ignore

        if hasattr(langchain_object, "return_intermediate_steps"):
            # https://github.com/hwchase17/langchain/issues/2068
            # Deactivating until we have a frontend solution
            # to display intermediate steps
            langchain_object.return_intermediate_steps = False

        fix_memory_inputs(langchain_object)

        with io.StringIO() as output_buffer, contextlib.redirect_stdout(output_buffer):
            try:
                # if hasattr(langchain_object, "acall"):
                #     output = await langchain_object.acall(chat_input)
                # else:
                output = langchain_object(chat_input)
            except ValueError as exc:
                # make the error message more informative
                logger.debug(f"Error: {str(exc)}")
                output = langchain_object.run(chat_input)

            intermediate_steps = (
                output.get("intermediate_steps", []) if isinstance(output, dict) else []
            )

            result = (
                output.get(langchain_object.output_keys[0])
                if isinstance(output, dict)
                else output
            )
            if intermediate_steps:
                thought = format_actions(intermediate_steps)
            else:
                thought = output_buffer.getvalue()

    except Exception as exc:
        raise ValueError(f"Error: {str(exc)}") from exc
    return result, thought


def format_actions(actions: List[Tuple[AgentAction, str]]) -> str:
    """Format a list of (AgentAction, answer) tuples into a string."""
    output = []
    for action, answer in actions:
        log = action.log
        output.append(f"Log: {log}")
        if "Action" not in log and "Action Input" not in log:
            tool = action.tool
            tool_input = action.tool_input
            output.extend((f"Tool: {tool}", f"Tool Input: {tool_input}"))
        output.extend((f"Answer: {answer}", ""))
    return "\n".join(output)
=======
    keys = [input_key, output_key, possible_new_mem_key]
    attrs = ["input_key", "output_key", "memory_key"]
    for key, attr in zip(keys, attrs):
        try:
            setattr(langchain_object.memory, attr, key)
        except ValueError as exc:
            logger.debug(f"{langchain_object.memory} has no attribute {attr} ({exc})")
>>>>>>> 5d3a7f06
<|MERGE_RESOLUTION|>--- conflicted
+++ resolved
@@ -2,10 +2,21 @@
 import io
 from typing import List, Tuple
 
-<<<<<<< HEAD
 from langflow.utils.logger import logger
 from langchain.schema import AgentAction
-=======
+
+
+@memoize_dict(maxsize=10)
+def build_langchain_object_with_caching(data_graph):
+    """
+    Build langchain object from data_graph.
+    """
+
+    logger.debug("Building langchain object")
+    graph = Graph.from_payload(data_graph)
+    return graph.build()
+
+
 @memoize_dict(maxsize=10)
 def build_sorted_vertices_with_caching(data_graph):
     """
@@ -37,7 +48,6 @@
     graph = Graph(nodes, edges)
 
     return graph.build()
->>>>>>> 5d3a7f06
 
 
 def get_memory_key(langchain_object):
@@ -72,10 +82,13 @@
         if key not in [langchain_object.memory.memory_key, possible_new_mem_key]
     ][0]
 
-<<<<<<< HEAD
-    langchain_object.memory.input_key = input_key
-    langchain_object.memory.output_key = output_key
-    langchain_object.memory.memory_key = possible_new_mem_key
+    keys = [input_key, output_key, possible_new_mem_key]
+    attrs = ["input_key", "output_key", "memory_key"]
+    for key, attr in zip(keys, attrs):
+        try:
+            setattr(langchain_object.memory, attr, key)
+        except ValueError as exc:
+            logger.debug(f"{langchain_object.memory} has no attribute {attr} ({exc})")
 
 
 def fix_memory_inputs(langchain_object):
@@ -169,13 +182,4 @@
             tool_input = action.tool_input
             output.extend((f"Tool: {tool}", f"Tool Input: {tool_input}"))
         output.extend((f"Answer: {answer}", ""))
-    return "\n".join(output)
-=======
-    keys = [input_key, output_key, possible_new_mem_key]
-    attrs = ["input_key", "output_key", "memory_key"]
-    for key, attr in zip(keys, attrs):
-        try:
-            setattr(langchain_object.memory, attr, key)
-        except ValueError as exc:
-            logger.debug(f"{langchain_object.memory} has no attribute {attr} ({exc})")
->>>>>>> 5d3a7f06
+    return "\n".join(output)