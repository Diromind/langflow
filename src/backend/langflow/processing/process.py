--- conflicted
+++ resolved
@@ -7,12 +7,8 @@
     get_memory_key,
     update_memory_keys,
 )
-<<<<<<< HEAD
 from langflow.services.utils import get_session_manager
-from langflow.utils.logger import logger
-=======
 from loguru import logger
->>>>>>> e50b5936
 from langflow.graph import Graph
 from langchain.chains.base import Chain
 from langchain.vectorstores.base import VectorStore
