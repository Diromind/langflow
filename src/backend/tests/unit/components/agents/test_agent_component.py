--- conflicted
+++ resolved
@@ -4,7 +4,6 @@
 
 import pytest
 from langflow.custom import Component
-from langflow.services.database.session import NoopSession
 
 from lfx.base.models.anthropic_constants import ANTHROPIC_MODELS
 from lfx.base.models.model_input_constants import (
@@ -14,15 +13,8 @@
     OPENAI_CHAT_MODEL_NAMES,
     OPENAI_REASONING_MODEL_NAMES,
 )
-<<<<<<< HEAD
 from lfx.components.agents.agent import AgentComponent
 from lfx.components.tools.calculator import CalculatorToolComponent
-=======
-from langflow.components.agents.agent import AgentComponent
-from langflow.components.tools.calculator import CalculatorToolComponent
-from langflow.custom import Component
-
->>>>>>> c1d417ad
 from tests.base import ComponentTestBaseWithClient, ComponentTestBaseWithoutClient
 from tests.unit.mock_language_model import MockLanguageModel
 
@@ -121,20 +113,9 @@
         assert component.outputs[1].method == "json_response"
         assert component.outputs[1].tool_mode is False
 
-<<<<<<< HEAD
-        with (
-            patch.object(NoopSession, "add", new_callable=AsyncMock) as mock_add,
-            patch.object(NoopSession, "commit", new_callable=AsyncMock) as mock_commit,
-        ):
-            response = await agent.message_response()
-            assert mock_add.called, "add was not called"
-            assert mock_commit.called, "commit was not called"
-        assert "4" in response.data.get("text")
-=======
     async def test_json_mode_filtered_from_openai_inputs(self, component_class, default_kwargs):
         """Test that json_mode is filtered out from OpenAI inputs."""
         component = await self.component_setup(component_class, default_kwargs)
->>>>>>> c1d417ad
 
         # Check that json_mode is not in the agent's inputs
         input_names = [inp.name for inp in component.inputs if hasattr(inp, "name")]
