--- conflicted
+++ resolved
@@ -37,84 +37,6 @@
     setSuccessOpen,
   } = useContext(alertContext);
 
-<<<<<<< HEAD
-  const [version, setVersion] = useState("");
-  useEffect(() => {
-    fetch("/version")
-      .then((res) => res.json())
-      .then((data) => {
-        setVersion(data.version);
-      });
-  }, []);
-
-  // Initialize state variable for the list of alerts
-  const [alertsList, setAlertsList] = useState<
-    Array<{
-      type: string;
-      data: { title: string; list?: Array<string>; link?: string };
-      id: string;
-    }>
-  >([]);
-
-  // Use effect hook to update alertsList when a new alert is added
-  useEffect(() => {
-    // If there is an error alert open with data, add it to the alertsList
-    if (errorOpen && errorData) {
-      setErrorOpen(false);
-      setAlertsList((old) => {
-        let newAlertsList = [
-          ...old,
-          { type: "error", data: _.cloneDeep(errorData), id: _.uniqueId() },
-        ];
-        return newAlertsList;
-      });
-    }
-    // If there is a notice alert open with data, add it to the alertsList
-    else if (noticeOpen && noticeData) {
-      setNoticeOpen(false);
-      setAlertsList((old) => {
-        let newAlertsList = [
-          ...old,
-          { type: "notice", data: _.cloneDeep(noticeData), id: _.uniqueId() },
-        ];
-        return newAlertsList;
-      });
-    }
-    // If there is a success alert open with data, add it to the alertsList
-    else if (successOpen && successData) {
-      setSuccessOpen(false);
-      setAlertsList((old) => {
-        let newAlertsList = [
-          ...old,
-          { type: "success", data: _.cloneDeep(successData), id: _.uniqueId() },
-        ];
-        return newAlertsList;
-      });
-    }
-  }, [
-    _,
-    errorData,
-    errorOpen,
-    noticeData,
-    noticeOpen,
-    setErrorOpen,
-    setNoticeOpen,
-    setSuccessOpen,
-    successData,
-    successOpen,
-  ]);
-
-  const removeAlert = (id: string) => {
-    setAlertsList((prevAlertsList) =>
-      prevAlertsList.filter((alert) => alert.id !== id)
-    );
-  };
-
-  return (
-    //need parent component with width and height
-    <div className="flex h-full flex-col">
-      <div className="flex shrink grow-0 basis-auto"></div>
-=======
   // Initialize state variable for the list of alerts
   const [alertsList, setAlertsList] = useState<
     Array<{
@@ -189,9 +111,8 @@
 
   return (
     //need parent component with width and height
-    <div className="h-full flex flex-col">
-      <div className="flex grow-0 shrink basis-auto"></div>
->>>>>>> 2d6d781e
+    <div className="flex h-full flex-col">
+      <div className="flex shrink grow-0 basis-auto"></div>
       <ErrorBoundary
         onReset={() => {
           window.localStorage.removeItem("tabsData");
@@ -201,32 +122,19 @@
         }}
         FallbackComponent={CrashErrorComponent}
       >
-<<<<<<< HEAD
         <div className="flex min-h-0 flex-1 shrink grow basis-auto overflow-hidden">
           <ExtraSidebar />
           {/* Main area */}
           <main className="flex min-w-0 flex-1 border-t border-gray-200 dark:border-gray-700">
             {/* Primary column */}
             <div className="h-full w-full">
-=======
-        <div className="flex grow shrink basis-auto min-h-0 flex-1 overflow-hidden">
-          <ExtraSidebar />
-          {/* Main area */}
-          <main className="min-w-0 flex-1 border-t border-gray-200 dark:border-gray-700 flex">
-            {/* Primary column */}
-            <div className="w-full h-full">
->>>>>>> 2d6d781e
               <TabsManagerComponent></TabsManagerComponent>
             </div>
           </main>
         </div>
       </ErrorBoundary>
       <div></div>
-<<<<<<< HEAD
       <div className="fixed bottom-5 left-5 z-40 flex flex-col-reverse">
-=======
-      <div className="flex z-40 flex-col-reverse fixed bottom-5 left-5">
->>>>>>> 2d6d781e
         {alertsList.map((alert) => (
           <div key={alert.id}>
             {alert.type === "error" ? (
@@ -259,15 +167,9 @@
       <a
         target={"_blank"}
         href="https://logspace.ai/"
-<<<<<<< HEAD
-        className="absolute bottom-2 left-6 flex h-6 cursor-pointer flex-col items-center justify-start overflow-hidden rounded-lg bg-gray-800 px-2 text-center font-sans text-xs tracking-wide text-gray-300 transition-all duration-500 ease-in-out hover:h-12 dark:bg-gray-300 dark:text-gray-800"
-      >
-        <div className="mt-1">⛓️ LangFlow v{version}</div>
-=======
-        className="absolute left-7 bottom-2 flex h-6 cursor-pointer flex-col items-center justify-start overflow-hidden rounded-lg bg-gray-800 px-2 text-center font-sans text-xs tracking-wide text-gray-300 transition-all duration-500 ease-in-out hover:h-12 dark:bg-gray-300 dark:text-gray-800"
+        className="absolute bottom-2 left-7 flex h-6 cursor-pointer flex-col items-center justify-start overflow-hidden rounded-lg bg-gray-800 px-2 text-center font-sans text-xs tracking-wide text-gray-300 transition-all duration-500 ease-in-out hover:h-12 dark:bg-gray-300 dark:text-gray-800"
       >
         {version && <div className="mt-1">⛓️ LangFlow v{version}</div>}
->>>>>>> 2d6d781e
         <div className="mt-2">Created by Logspace</div>
       </a>
     </div>
