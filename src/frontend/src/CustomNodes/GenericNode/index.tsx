--- conflicted
+++ resolved
@@ -501,48 +501,7 @@
               )}
             </div>
             {showNode && (
-<<<<<<< HEAD
-              <Button
-                variant="outline"
-                className="h-9 px-1.5"
-                onClick={() => {
-                  setNode(data.id, (old) => ({
-                    ...old,
-                    data: {
-                      ...old.data,
-                      node: {
-                        ...old.data.node,
-                        pinned: old.data?.node?.pinned ? false : true,
-                      },
-                    },
-                  }));
-                }}
-              >
-                <Tooltip title={<span>{pinned ? "Pinned" : "Unpinned"}</span>}>
-                  <div className="generic-node-status-position flex items-center">
-                    <IconComponent
-                      name={"Pin"}
-                      className={cn(
-                        "h-5 fill-transparent stroke-status-blue stroke-2 transition-all",
-                        pinned ? "animate-wiggle fill-status-blue" : ""
-                      )}
-                    />
-                  </div>
-                </Tooltip>
-              </Button>
-            )}
-            {showNode && (
-              <Button
-                variant="outline"
-                className={cn(
-                  "group h-9 px-1.5",
-                  isBuilding ? "hover:border-status-red" : ""
-                )}
-                onClick={() => buildFlow(data.id)}
-              >
-=======
               <Button variant="secondary" className={"group h-9 px-1.5"}>
->>>>>>> 1ae8be9c
                 <div>
                   <ShadTooltip
                     content={
