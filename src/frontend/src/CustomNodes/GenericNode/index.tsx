--- conflicted
+++ resolved
@@ -422,41 +422,6 @@
                       />
                     </div>
                   ) : (
-<<<<<<< HEAD
-                    <div className="group flex items-start gap-1.5">
-                      <ShadTooltip content={data.node?.display_name}>
-                        <div
-                          onDoubleClick={(event) => {
-                            if (nameEditable) {
-                              setInputName(true);
-                            }
-                            takeSnapshot();
-                            event.stopPropagation();
-                            event.preventDefault();
-                          }}
-                          data-testid={"title-" + data.node?.display_name}
-                          className="generic-node-tooltip-div text-primary"
-                        >
-                          {data.node?.display_name}
-                        </div>
-                      </ShadTooltip>
-                      {nameEditable && (
-                        <div
-                          onClick={(event) => {
-                            setInputName(true);
-                            takeSnapshot();
-                            event.stopPropagation();
-                            event.preventDefault();
-                          }}
-                        >
-                          <IconComponent
-                            name="PencilLine"
-                            className="hidden h-3 w-3 text-status-blue group-hover:block"
-                          />
-                        </div>
-                      )}
-                    </div>
-=======
                     <ShadTooltip content={data.node?.display_name}>
                       <div
                         className="flex"
@@ -473,7 +438,6 @@
                         )}
                       </div>
                     </ShadTooltip>
->>>>>>> 30f31b93
                   )}
                 </div>
               )}
@@ -499,36 +463,6 @@
                             })}
                             data={data}
                             color={
-<<<<<<< HEAD
-                              data.node?.template[templateField].input_types &&
-                              data.node?.template[templateField].input_types!
-                                .length > 0
-                                ? nodeColors[
-                                    data.node?.template[templateField]
-                                      .input_types![
-                                      data.node?.template[templateField]
-                                        .input_types!.length - 1
-                                    ]
-                                  ] ??
-                                  nodeColors[
-                                    types[
-                                      data.node?.template[templateField]
-                                        .input_types![
-                                        data.node?.template[templateField]
-                                          .input_types!.length - 1
-                                      ]
-                                    ]
-                                  ]
-                                : nodeColors[
-                                    data.node?.template[templateField].type!
-                                  ] ??
-                                  nodeColors[
-                                    types[
-                                      data.node?.template[templateField].type!
-                                    ]
-                                  ] ??
-                                  nodeColors.unknown
-=======
                               nodeColors[
                                 types[data.node?.template[templateField].type!]
                               ] ??
@@ -536,7 +470,6 @@
                                 data.node?.template[templateField].type!
                               ] ??
                               nodeColors.unknown
->>>>>>> 30f31b93
                             }
                             title={getFieldTitle(
                               data.node?.template!,
@@ -581,11 +514,7 @@
                     title={
                       data.node?.output_types &&
                       data.node.output_types.length > 0
-<<<<<<< HEAD
-                        ? data.node.output_types.join(" | ")
-=======
                         ? data.node.output_types.join("|")
->>>>>>> 30f31b93
                         : data.type
                     }
                     tooltipTitle={data.node?.base_classes.join("\n")}
@@ -602,24 +531,6 @@
               )}
             </div>
             {showNode && (
-<<<<<<< HEAD
-              <ShadTooltip
-                content={
-                  buildStatus === BuildStatus.BUILDING ? (
-                    <span> {STATUS_BUILDING} </span>
-                  ) : !validationStatus ? (
-                    <span className="flex">{STATUS_BUILD}</span>
-                  ) : (
-                    <div className="max-h-100 p-2">
-                      <div>
-                        {lastRunTime && (
-                          <div className="justify-left flex font-normal text-muted-foreground">
-                            <div>{RUN_TIMESTAMP_PREFIX}</div>
-                            <div className="ml-1 text-status-blue">
-                              {lastRunTime}
-                            </div>
-                          </div>
-=======
               <div className="round-button-div">
                 <div>
                   <Tooltip
@@ -644,40 +555,6 @@
                                   <div key={index}>{line}</div>
                                 ))
                             : ""}
-                        </div>
-                      )
-                    }
-                  >
-                    <div className="generic-node-status-position">
-                      <div
-                        className={classNames(
-                          validationStatus && validationStatus.valid
-                            ? "green-status"
-                            : "status-build-animation",
-                          "status-div"
-                        )}
-                      ></div>
-                      <div
-                        className={classNames(
-                          validationStatus && !validationStatus.valid
-                            ? "red-status"
-                            : "status-build-animation",
-                          "status-div"
-                        )}
-                      ></div>
-                      <div
-                        className={classNames(
-                          !validationStatus || isBuilding
-                            ? "yellow-status"
-                            : "status-build-animation",
-                          "status-div"
->>>>>>> 30f31b93
-                        )}
-                      </div>
-                      <div className="justify-left flex font-normal text-muted-foreground">
-                        <div>Duration:</div>
-                        <div className="mb-3 ml-1 text-status-blue">
-                          {validationStatus?.data.duration}
                         </div>
                       </div>
                       <hr />
@@ -721,19 +598,6 @@
           <div
             className={
               showNode
-<<<<<<< HEAD
-                ? data.node?.description === "" && !nameEditable
-                  ? "pb-5"
-                  : "py-5"
-                : ""
-            }
-          >
-            <div className="generic-node-desc">
-              {showNode && nameEditable && inputDescription ? (
-                <Textarea
-                  autoFocus
-                  onBlur={() => {
-=======
                 ? "generic-node-desc " +
                   (data.node?.description !== "" ? "py-5" : "pb-5")
                 : ""
@@ -764,7 +628,6 @@
                     e.ctrlKey === false &&
                     e.altKey === false
                   ) {
->>>>>>> 30f31b93
                     setInputDescription(false);
                     setInputName(false);
                     setNodeDescription(nodeDescription);
@@ -846,33 +709,6 @@
                         })}
                         data={data}
                         color={
-<<<<<<< HEAD
-                          data.node?.template[templateField].input_types &&
-                          data.node?.template[templateField].input_types!
-                            .length > 0
-                            ? nodeColors[
-                                data.node?.template[templateField].input_types![
-                                  data.node?.template[templateField]
-                                    .input_types!.length - 1
-                                ]
-                              ] ??
-                              nodeColors[
-                                types[
-                                  data.node?.template[templateField]
-                                    .input_types![
-                                    data.node?.template[templateField]
-                                      .input_types!.length - 1
-                                  ]
-                                ]
-                              ]
-                            : nodeColors[
-                                data.node?.template[templateField].type!
-                              ] ??
-                              nodeColors[
-                                types[data.node?.template[templateField].type!]
-                              ] ??
-                              nodeColors.unknown
-=======
                           nodeColors[
                             types[data.node?.template[templateField].type!]
                           ] ??
@@ -880,7 +716,6 @@
                             data.node?.template[templateField].type!
                           ] ??
                           nodeColors.unknown
->>>>>>> 30f31b93
                         }
                         title={getFieldTitle(
                           data.node?.template!,
