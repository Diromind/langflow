import { cloneDeep } from "lodash";
import { useCallback } from "react";
<<<<<<< HEAD
import { APIClassType, OutputFieldType } from "../../types/api";
=======
import type { AllNodeType } from "@/types/flow";
import { type APIClassType, OutputFieldType } from "../../types/api";
import { updateHiddenOutputs } from "../helpers/update-hidden-outputs";
>>>>>>> 0f89e39d

export type UpdateNodesType = {
  nodeId: string;
  newNode: APIClassType;
  code: string;
  name: string;
  type?: string;
};

const useUpdateAllNodes = (
  setNodes: (
    update: AllNodeType[] | ((oldState: AllNodeType[]) => AllNodeType[]),
  ) => void,
  updateNodeInternals: (nodeId: string) => void,
) => {
  const updateAllNodes = useCallback(
    (updates: UpdateNodesType[]) => {
      setNodes((oldNodes) => {
        const newNodes = cloneDeep(oldNodes);

        updates.forEach(({ nodeId, newNode, code, name, type }) => {
          const nodeIndex = newNodes.findIndex((n) => n.id === nodeId);
          if (nodeIndex === -1) return;

          const updatedNode = newNodes[nodeIndex];
          const outputs = updatedNode?.data.node?.outputs;

          updatedNode.data = {
            ...updatedNode.data,
            node: {
              ...newNode,
              description:
                newNode.description ?? updatedNode.data.node?.description,
              display_name:
                newNode.display_name ?? updatedNode.data.node?.display_name,
              edited: false,
            },
          };

          if (type) {
            updatedNode.data.type = type;
          }

          updatedNode.data.node!.template[name].value = code;

          updatedNode.data.node!.outputs = updatedNode.data.node?.outputs;

          updateNodeInternals(nodeId);
        });

        return newNodes;
      });
    },
    [setNodes, updateNodeInternals],
  );

  return updateAllNodes;
};

export default useUpdateAllNodes;<|MERGE_RESOLUTION|>--- conflicted
+++ resolved
@@ -1,12 +1,7 @@
-import { cloneDeep } from "lodash";
-import { useCallback } from "react";
-<<<<<<< HEAD
-import { APIClassType, OutputFieldType } from "../../types/api";
-=======
-import type { AllNodeType } from "@/types/flow";
-import { type APIClassType, OutputFieldType } from "../../types/api";
-import { updateHiddenOutputs } from "../helpers/update-hidden-outputs";
->>>>>>> 0f89e39d
+import { cloneDeep } from 'lodash';
+import { useCallback } from 'react';
+import type { AllNodeType } from '@/types/flow';
+import { type APIClassType } from '../../types/api';
 
 export type UpdateNodesType = {
   nodeId: string;
@@ -18,17 +13,17 @@
 
 const useUpdateAllNodes = (
   setNodes: (
-    update: AllNodeType[] | ((oldState: AllNodeType[]) => AllNodeType[]),
+    update: AllNodeType[] | ((oldState: AllNodeType[]) => AllNodeType[])
   ) => void,
-  updateNodeInternals: (nodeId: string) => void,
+  updateNodeInternals: (nodeId: string) => void
 ) => {
   const updateAllNodes = useCallback(
     (updates: UpdateNodesType[]) => {
-      setNodes((oldNodes) => {
+      setNodes(oldNodes => {
         const newNodes = cloneDeep(oldNodes);
 
         updates.forEach(({ nodeId, newNode, code, name, type }) => {
-          const nodeIndex = newNodes.findIndex((n) => n.id === nodeId);
+          const nodeIndex = newNodes.findIndex(n => n.id === nodeId);
           if (nodeIndex === -1) return;
 
           const updatedNode = newNodes[nodeIndex];
@@ -60,7 +55,7 @@
         return newNodes;
       });
     },
-    [setNodes, updateNodeInternals],
+    [setNodes, updateNodeInternals]
   );
 
   return updateAllNodes;
