import { ArrowTopRightOnSquareIcon } from "@heroicons/react/24/outline";
import { useContext, useEffect, useState } from "react";
import { PopUpContext } from "../../contexts/popUpContext";
import CodeAreaModal from "../../modals/codeAreaModal";
import TextAreaModal from "../../modals/textAreaModal";
import { TextAreaComponentType } from "../../types/components";

export default function CodeAreaComponent({
  value,
  onChange,
  disabled,
}: TextAreaComponentType) {
<<<<<<< HEAD
  const [myValue, setMyValue] = useState(value);
  const { openPopUp } = useContext(PopUpContext);
  useEffect(() => {
    if (disabled) {
      setMyValue("");
      onChange("");
    }
  }, [disabled, onChange]);
  return (
    <div
      className={
        disabled ? "pointer-events-none w-full cursor-not-allowed" : "w-full"
      }
    >
      <div className="flex w-full items-center gap-3">
        <span
          onClick={() => {
            openPopUp(
              <CodeAreaModal
                value={myValue}
                setValue={(t: string) => {
                  setMyValue(t);
                  onChange(t);
                }}
              />
            );
          }}
          className={
            "block w-full truncate rounded-md border border-gray-300 px-3 py-2 text-gray-500 shadow-sm focus:border-indigo-500 focus:ring-indigo-500 dark:border-gray-700 sm:text-sm" +
            (disabled ? " bg-gray-200" : "")
          }
        >
          {myValue !== "" ? myValue : "Text empty"}
        </span>
        <button
          onClick={() => {
            openPopUp(
              <CodeAreaModal
                value={myValue}
                setValue={(t: string) => {
                  setMyValue(t);
                  onChange(t);
                }}
              />
            );
          }}
        >
          <ArrowTopRightOnSquareIcon className="h-6 w-6 hover:text-blue-600" />
        </button>
      </div>
    </div>
  );
=======
	const [myValue, setMyValue] = useState(value);
	const { openPopUp } = useContext(PopUpContext);
	useEffect(() => {
		if (disabled) {
			setMyValue("");
			onChange("");
		}
	}, [disabled, onChange]);
	return (
		<div
			className={
				disabled ? "pointer-events-none cursor-not-allowed w-full" : "w-full"
			}
		>
			<div className="w-full flex items-center gap-3">
				<span
					onClick={() => {
						openPopUp(
							<CodeAreaModal
								value={myValue}
								setValue={(t: string) => {
									setMyValue(t);
									onChange(t);
								}}
							/>
						);
					}}
					className={
						"truncate block w-full text-gray-500 px-3 py-2 rounded-md border border-gray-300 dark:border-gray-700 shadow-sm focus:border-indigo-500 focus:ring-indigo-500 sm:text-sm" +
						(disabled ? " bg-gray-200" : "")
					}
				>
					{myValue !== "" ? myValue : "Text empty"}
				</span>
				<button
					onClick={() => {
						openPopUp(
							<CodeAreaModal
								value={myValue}
								setValue={(t: string) => {
									setMyValue(t);
									onChange(t);
								}}
							/>
						);
					}}
				>
					<ArrowTopRightOnSquareIcon className="w-6 h-6 hover:text-blue-600 dark:text-gray-300" />
				</button>
			</div>
		</div>
	);
>>>>>>> d24404eb
}<|MERGE_RESOLUTION|>--- conflicted
+++ resolved
@@ -10,60 +10,6 @@
   onChange,
   disabled,
 }: TextAreaComponentType) {
-<<<<<<< HEAD
-  const [myValue, setMyValue] = useState(value);
-  const { openPopUp } = useContext(PopUpContext);
-  useEffect(() => {
-    if (disabled) {
-      setMyValue("");
-      onChange("");
-    }
-  }, [disabled, onChange]);
-  return (
-    <div
-      className={
-        disabled ? "pointer-events-none w-full cursor-not-allowed" : "w-full"
-      }
-    >
-      <div className="flex w-full items-center gap-3">
-        <span
-          onClick={() => {
-            openPopUp(
-              <CodeAreaModal
-                value={myValue}
-                setValue={(t: string) => {
-                  setMyValue(t);
-                  onChange(t);
-                }}
-              />
-            );
-          }}
-          className={
-            "block w-full truncate rounded-md border border-gray-300 px-3 py-2 text-gray-500 shadow-sm focus:border-indigo-500 focus:ring-indigo-500 dark:border-gray-700 sm:text-sm" +
-            (disabled ? " bg-gray-200" : "")
-          }
-        >
-          {myValue !== "" ? myValue : "Text empty"}
-        </span>
-        <button
-          onClick={() => {
-            openPopUp(
-              <CodeAreaModal
-                value={myValue}
-                setValue={(t: string) => {
-                  setMyValue(t);
-                  onChange(t);
-                }}
-              />
-            );
-          }}
-        >
-          <ArrowTopRightOnSquareIcon className="h-6 w-6 hover:text-blue-600" />
-        </button>
-      </div>
-    </div>
-  );
-=======
 	const [myValue, setMyValue] = useState(value);
 	const { openPopUp } = useContext(PopUpContext);
 	useEffect(() => {
@@ -116,5 +62,4 @@
 			</div>
 		</div>
 	);
->>>>>>> d24404eb
 }