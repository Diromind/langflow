--- conflicted
+++ resolved
@@ -22,23 +22,6 @@
   const userDismissedDialog = userData?.optins?.dialog_dismissed;
   const isGithubStarred = userData?.optins?.github_starred;
   const isDiscordJoined = userData?.optins?.discord_clicked;
-
-<<<<<<< HEAD
-    <div className="flex-1 text-sm font-semibold">Projects</div>
-    <div className="flex items-center gap-1">
-      <UploadFolderButton
-        onClick={handleUploadFlowsToFolder}
-        disabled={isUpdatingFolder}
-      />
-      <AddFolderButton
-        onClick={addNewFolder}
-        disabled={isUpdatingFolder}
-        loading={isPending}
-      />
-    </div>
-  </div>
-);
-=======
   const [isDismissedDialog, setIsDismissedDialog] =
     useState(userDismissedDialog);
 
@@ -84,4 +67,3 @@
     </>
   );
 };
->>>>>>> 60de3407
