--- conflicted
+++ resolved
@@ -479,7 +479,6 @@
           <div className="grid w-full items-center gap-2 p-2">
             {/* TODO: Remove this on cleanup */}
             {ENABLE_DATASTAX_LANGFLOW && <CustomStoreButton />}{" "}
-<<<<<<< HEAD
             <SidebarMenuButton
               onClick={handleKnowledgeNavigation}
               size="md"
@@ -488,18 +487,7 @@
               <ForwardedIconComponent name="Library" className="h-4 w-4" />
               Knowledge Bases
             </SidebarMenuButton>
-=======
-            {ENABLE_KNOWLEDGE_BASES && (
-              <SidebarMenuButton
-                onClick={handleKnowledgeNavigation}
-                size="md"
-                className="text-sm"
-              >
-                <ForwardedIconComponent name="Library" className="h-4 w-4" />
-                Knowledge
-              </SidebarMenuButton>
-            )}
->>>>>>> ecd7214c
+
             <SidebarMenuButton
               onClick={handleFilesNavigation}
               size="md"
