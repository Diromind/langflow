import { useLocation } from "react-router-dom";
import { FolderType } from "../../../../pages/MainPage/entities";
import { useFolderStore } from "../../../../stores/foldersStore";
import { useStoreStore } from "../../../../stores/storeStore";
import { cn } from "../../../../utils/utils";
import DropdownButton from "../../../dropdownButtonComponent";
import IconComponent from "../../../genericIconComponent";
import { Button, buttonVariants } from "../../../ui/button";
import useFileDrop from "../../hooks/use-on-file-drop";

type SideBarFoldersButtonsComponentProps = {
  folders: FolderType[];
  pathname: string;
  handleChangeFolder?: (id: string) => void;
  handleEditFolder?: (item: FolderType) => void;
  handleDeleteFolder?: (item: FolderType) => void;
  handleAddFolder?: () => void;
};
const SideBarFoldersButtonsComponent = ({
  folders,
  pathname,
  handleAddFolder,
  handleChangeFolder,
  handleEditFolder,
  handleDeleteFolder,
}: SideBarFoldersButtonsComponentProps) => {
  const currentFolder = pathname.split("/");
  const urlWithoutPath = pathname.split("/").length < 4;
  const myCollectionId = useFolderStore((state) => state.myCollectionId);
  const hasStore = useStoreStore((state) => state.hasStore);
  const validApiKey = useStoreStore((state) => state.validApiKey);
  const hasApiKey = useStoreStore((state) => state.hasApiKey);

  const checkPathName = (itemId: string) => {
    if (urlWithoutPath && itemId === myCollectionId) {
      return true;
    }
    return currentFolder.includes(itemId);
  };
  const location = useLocation();
  const folderId = location?.state?.folderId ?? myCollectionId;
  const is_component = location?.pathname.includes("components");
  const folderDragging = useFolderStore((state) => state.folderDragging);
  const getFolderById = useFolderStore((state) => state.getFolderById);

  const handleFolderChange = (folderId: string) => {
    getFolderById(folderId);
  };

  const { dragOver, dragEnter, dragLeave, onDrop } = useFileDrop(
    folderId,
    is_component,
    handleFolderChange,
  );

  return (
    <>
      <div className="shrink-0">
        <DropdownButton
          firstButtonName="New Folder"
          onFirstBtnClick={handleAddFolder!}
          options={[]}
          plusButton={true}
          dropdownOptions={false}
        />
      </div>

<<<<<<< HEAD
      <div className="flex h-[70vh] gap-2 overflow-auto lg:flex-col">
        <>
          {folders.map((item, index) => (
            <div
              onDragOver={dragOver}
              onDragEnter={dragEnter}
              onDragLeave={dragLeave}
              onDrop={onDrop}
              key={item.id}
              data-testid={`sidebar-nav-${item.name}`}
              className={cn(
                `${folderDragging ? "hover:bg-red-500" : ""}`,
                buttonVariants({ variant: "ghost" }),
                checkPathName(item.id!)
                  ? "border border-border bg-muted hover:bg-muted"
                  : "border hover:bg-transparent lg:border-transparent lg:hover:border-border",
                "group flex min-w-48 max-w-48 shrink-0 cursor-pointer gap-2 opacity-100 lg:min-w-full",
              )}
              onClick={() => handleChangeFolder!(item.id!)}
            >
              <div className="flex w-full items-center gap-2">
                <IconComponent
                  name={"folder"}
                  className="mr-2 w-4 flex-shrink-0 justify-start stroke-[1.5] opacity-100"
                />
                <span className="block max-w-full truncate opacity-100">
                  {item.name}
                </span>
                <div className="flex-1" />
                {index > 0 && (
                  <>
                    <Button
                      className="hidden p-0 hover:bg-white group-hover:block hover:dark:bg-[#0c101a00]"
                      onClick={(e) => {
                        handleDeleteFolder!(item);
                        e.stopPropagation();
                        e.preventDefault();
                      }}
                      variant={"ghost"}
                    >
                      <IconComponent
                        name={"trash"}
                        className=" w-4 stroke-[1.5]"
                      />
                    </Button>

                    <Button
                      className="hidden p-0 hover:bg-white group-hover:block hover:dark:bg-[#0c101a00]"
                      onClick={(e) => {
                        handleEditFolder!(item);
                        e.stopPropagation();
                        e.preventDefault();
                      }}
                      variant={"ghost"}
                    >
                      <IconComponent
                        name={"pencil"}
                        className="  w-4 stroke-[1.5] text-white  "
                      />
                    </Button>
                  </>
                )}
=======
      <div
        onDragOver={dragOver}
        onDragEnter={dragEnter}
        onDragLeave={dragLeave}
        onDrop={onDrop}
        className="flex h-full gap-2 lg:flex-col"
      >
        {folderDragging ? (
          <div className="grid">
            <IconComponent
              name={"ArrowUpToLine"}
              className="m-auto w-7 justify-start stroke-[1.5] opacity-100"
            />

            <span className="m-auto mt-3 self-center font-light">
              Drag your folder here
            </span>
          </div>
        ) : (
          <>
            {folders.map((item, index) => (
              <div
                key={item.id}
                data-testid={`sidebar-nav-${item.name}`}
                className={cn(
                  buttonVariants({ variant: "ghost" }),
                  checkPathName(item.id!)
                    ? "border border-border bg-muted hover:bg-muted"
                    : "border hover:bg-transparent lg:border-transparent lg:hover:border-border",
                  "group flex min-w-48 max-w-48 shrink-0 cursor-pointer gap-2 opacity-100 lg:min-w-full",
                )}
                onClick={() => handleChangeFolder!(item.id!)}
              >
                <div className="flex w-full items-center gap-2">
                  <IconComponent
                    name={"folder"}
                    className="mr-2 w-4 flex-shrink-0 justify-start stroke-[1.5] opacity-100"
                  />

                  <span className="block max-w-full truncate opacity-100">
                    {item.name}
                  </span>
                  <div className="flex-1" />
                  {index > 0 && (
                    <>
                      <Button
                        className="hidden p-0 hover:bg-white group-hover:block hover:dark:bg-[#0c101a00]"
                        onClick={(e) => {
                          handleDeleteFolder!(item);
                          e.stopPropagation();
                          e.preventDefault();
                        }}
                        variant={"ghost"}
                      >
                        <IconComponent
                          name={"trash"}
                          className=" w-4 stroke-[1.5]"
                        />
                      </Button>

                      <Button
                        className="hidden p-0 hover:bg-white group-hover:block hover:dark:bg-[#0c101a00]"
                        onClick={(e) => {
                          handleEditFolder!(item);
                          e.stopPropagation();
                          e.preventDefault();
                        }}
                        variant={"ghost"}
                      >
                        <IconComponent
                          name={"pencil"}
                          className="  w-4 stroke-[1.5] text-white  "
                        />
                      </Button>
                    </>
                  )}
                </div>
>>>>>>> 262b9c66
              </div>
            </div>
          ))}
        </>
      </div>
    </>
  );
};
export default SideBarFoldersButtonsComponent;<|MERGE_RESOLUTION|>--- conflicted
+++ resolved
@@ -65,7 +65,6 @@
         />
       </div>
 
-<<<<<<< HEAD
       <div className="flex h-[70vh] gap-2 overflow-auto lg:flex-col">
         <>
           {folders.map((item, index) => (
@@ -77,7 +76,6 @@
               key={item.id}
               data-testid={`sidebar-nav-${item.name}`}
               className={cn(
-                `${folderDragging ? "hover:bg-red-500" : ""}`,
                 buttonVariants({ variant: "ghost" }),
                 checkPathName(item.id!)
                   ? "border border-border bg-muted hover:bg-muted"
@@ -128,85 +126,6 @@
                     </Button>
                   </>
                 )}
-=======
-      <div
-        onDragOver={dragOver}
-        onDragEnter={dragEnter}
-        onDragLeave={dragLeave}
-        onDrop={onDrop}
-        className="flex h-full gap-2 lg:flex-col"
-      >
-        {folderDragging ? (
-          <div className="grid">
-            <IconComponent
-              name={"ArrowUpToLine"}
-              className="m-auto w-7 justify-start stroke-[1.5] opacity-100"
-            />
-
-            <span className="m-auto mt-3 self-center font-light">
-              Drag your folder here
-            </span>
-          </div>
-        ) : (
-          <>
-            {folders.map((item, index) => (
-              <div
-                key={item.id}
-                data-testid={`sidebar-nav-${item.name}`}
-                className={cn(
-                  buttonVariants({ variant: "ghost" }),
-                  checkPathName(item.id!)
-                    ? "border border-border bg-muted hover:bg-muted"
-                    : "border hover:bg-transparent lg:border-transparent lg:hover:border-border",
-                  "group flex min-w-48 max-w-48 shrink-0 cursor-pointer gap-2 opacity-100 lg:min-w-full",
-                )}
-                onClick={() => handleChangeFolder!(item.id!)}
-              >
-                <div className="flex w-full items-center gap-2">
-                  <IconComponent
-                    name={"folder"}
-                    className="mr-2 w-4 flex-shrink-0 justify-start stroke-[1.5] opacity-100"
-                  />
-
-                  <span className="block max-w-full truncate opacity-100">
-                    {item.name}
-                  </span>
-                  <div className="flex-1" />
-                  {index > 0 && (
-                    <>
-                      <Button
-                        className="hidden p-0 hover:bg-white group-hover:block hover:dark:bg-[#0c101a00]"
-                        onClick={(e) => {
-                          handleDeleteFolder!(item);
-                          e.stopPropagation();
-                          e.preventDefault();
-                        }}
-                        variant={"ghost"}
-                      >
-                        <IconComponent
-                          name={"trash"}
-                          className=" w-4 stroke-[1.5]"
-                        />
-                      </Button>
-
-                      <Button
-                        className="hidden p-0 hover:bg-white group-hover:block hover:dark:bg-[#0c101a00]"
-                        onClick={(e) => {
-                          handleEditFolder!(item);
-                          e.stopPropagation();
-                          e.preventDefault();
-                        }}
-                        variant={"ghost"}
-                      >
-                        <IconComponent
-                          name={"pencil"}
-                          className="  w-4 stroke-[1.5] text-white  "
-                        />
-                      </Button>
-                    </>
-                  )}
-                </div>
->>>>>>> 262b9c66
               </div>
             </div>
           ))}
