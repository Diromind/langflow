import { BASE_URL_API, BASE_URL_API_V2 } from "../../../constants/constants";

export const URLs = {
  TRANSACTIONS: `monitor/transactions`,
  API_KEY: `api_key`,
  FILES: `files`,
  FILE_MANAGEMENT: `files`,
  VERSION: `version`,
  MESSAGES: `monitor/messages`,
  BUILDS: `monitor/builds`,
  STORE: `store`,
  USERS: "users",
  LOGOUT: `logout`,
  LOGIN: `login`,
  AUTOLOGIN: "auto_login",
  REFRESH: "refresh",
  BUILD: `build`,
  CUSTOM_COMPONENT: `custom_component`,
  FLOWS: `flows`,
  FOLDERS: `folders`,
  VARIABLES: `variables`,
  VALIDATE: `validate`,
  CONFIG: `config`,
  STARTER_PROJECTS: `starter-projects`,
  SIDEBAR_CATEGORIES: `sidebar_categories`,
  ALL: `all`,
<<<<<<< HEAD
  VOICE: `voice`,
=======
  PUBLIC_FLOW: `/flows/public_flow`,
>>>>>>> 093cc42f
} as const;

export function getURL(
  key: keyof typeof URLs,
  params: any = {},
  v2: boolean = false,
) {
  let url = URLs[key];
  Object.keys(params).forEach((key) => (url += `/${params[key]}`));
  return `${v2 ? BASE_URL_API_V2 : BASE_URL_API}${url.toString()}`;
}

export type URLsType = typeof URLs;<|MERGE_RESOLUTION|>--- conflicted
+++ resolved
@@ -24,11 +24,8 @@
   STARTER_PROJECTS: `starter-projects`,
   SIDEBAR_CATEGORIES: `sidebar_categories`,
   ALL: `all`,
-<<<<<<< HEAD
   VOICE: `voice`,
-=======
   PUBLIC_FLOW: `/flows/public_flow`,
->>>>>>> 093cc42f
 } as const;
 
 export function getURL(
