--- conflicted
+++ resolved
@@ -179,15 +179,12 @@
     import("@/icons/IFixIt").then((mod) => ({ default: mod.IFixIcon })),
   javascript: () =>
     import("@/icons/JSicon").then((mod) => ({ default: mod.JSIcon })),
-<<<<<<< HEAD
-  Linear: () =>
-    import("@/icons/linear").then((mod) => ({ default: mod.LinearIcon })),
-=======
   JigsawStack: () =>
     import("@/icons/JigsawStack").then((mod) => ({
       default: mod.JigsawStackIcon,
     })),
->>>>>>> ca595ac7
+  Linear: () =>
+    import("@/icons/linear").then((mod) => ({ default: mod.LinearIcon })),
   LangChain: () =>
     import("@/icons/LangChain").then((mod) => ({ default: mod.LangChainIcon })),
   Langwatch: () =>
