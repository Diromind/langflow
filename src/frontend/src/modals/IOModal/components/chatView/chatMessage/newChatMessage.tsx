import { ProfileIcon } from "@/components/appHeaderComponent/components/ProfileIcon";
import { ContentBlockDisplay } from "@/components/chatComponents/ContentBlockDisplay";
import { TextShimmer } from "@/components/ui/TextShimmer";
import { useUpdateMessage } from "@/controllers/API/queries/messages";
import useFlowsManagerStore from "@/stores/flowsManagerStore";
import useFlowStore from "@/stores/flowStore";
import { useUtilityStore } from "@/stores/utilityStore";
import Convert from "ansi-to-html";
import { AnimatePresence, motion } from "framer-motion";
import { useEffect, useRef, useState } from "react";
import Markdown from "react-markdown";
import rehypeMathjax from "rehype-mathjax";
import remarkGfm from "remark-gfm";
import Robot from "../../../../../assets/robot.png";
import CodeTabsComponent from "../../../../../components/codeTabsComponent/ChatCodeTabComponent";
import IconComponent, {
  ForwardedIconComponent,
} from "../../../../../components/genericIconComponent";
import SanitizedHTMLWrapper from "../../../../../components/sanitizedHTMLWrapper";
import {
  EMPTY_INPUT_SEND_MESSAGE,
  EMPTY_OUTPUT_SEND_MESSAGE,
} from "../../../../../constants/constants";
import useAlertStore from "../../../../../stores/alertStore";
import { chatMessagePropsType } from "../../../../../types/components";
import { cn } from "../../../../../utils/utils";
import LogoIcon from "./components/chatLogoIcon";
import { EditMessageButton } from "./components/editMessageButton/newMessageOptions";
import EditMessageField from "./components/editMessageField/newEditMessageField";
import FileCardWrapper from "./components/fileCardWrapper";

export default function ChatMessage({
  chat,
  lockChat,
  lastMessage,
  updateChat,
  setLockChat,
  closeChat,
}: chatMessagePropsType): JSX.Element {
  const convert = new Convert({ newline: true });
  const [hidden, setHidden] = useState(true);
  const template = chat.template;
  const [promptOpen, setPromptOpen] = useState(false);
  const [streamUrl, setStreamUrl] = useState(chat.stream_url);
  const flow_id = useFlowsManagerStore((state) => state.currentFlowId);
  const fitViewNode = useFlowStore((state) => state.fitViewNode);
  // We need to check if message is not undefined because
  // we need to run .toString() on it
  const [chatMessage, setChatMessage] = useState(
    chat.message ? chat.message.toString() : "",
  );
  const [isStreaming, setIsStreaming] = useState(false);
  const eventSource = useRef<EventSource | undefined>(undefined);
  const setErrorData = useAlertStore((state) => state.setErrorData);
  const chatMessageRef = useRef(chatMessage);
  const [editMessage, setEditMessage] = useState(false);
  const [showError, setShowError] = useState(false);

  useEffect(() => {
    const chatMessageString = chat.message ? chat.message.toString() : "";
    setChatMessage(chatMessageString);
  }, [chat]);
  const playgroundScrollBehaves = useUtilityStore(
    (state) => state.playgroundScrollBehaves,
  );
  const setPlaygroundScrollBehaves = useUtilityStore(
    (state) => state.setPlaygroundScrollBehaves,
  );
  // Sync ref with state
  useEffect(() => {
    chatMessageRef.current = chatMessage;
  }, [chatMessage]);

  // The idea now is that chat.stream_url MAY be a URL if we should stream the output of the chat
  // probably the message is empty when we have a stream_url
  // what we need is to update the chat_message with the SSE data
  const streamChunks = (url: string) => {
    setIsStreaming(true); // Streaming starts
    return new Promise<boolean>((resolve, reject) => {
      eventSource.current = new EventSource(url);
      eventSource.current.onmessage = (event) => {
        let parsedData = JSON.parse(event.data);
        if (parsedData.chunk) {
          setChatMessage((prev) => prev + parsedData.chunk);
        }
      };
      eventSource.current.onerror = (event: any) => {
        setIsStreaming(false);
        eventSource.current?.close();
        setStreamUrl(undefined);
        if (JSON.parse(event.data)?.error) {
          setErrorData({
            title: "Error on Streaming",
            list: [JSON.parse(event.data)?.error],
          });
        }
        updateChat(chat, chatMessageRef.current);
        reject(new Error("Streaming failed"));
      };
      eventSource.current.addEventListener("close", (event) => {
        setStreamUrl(undefined); // Update state to reflect the stream is closed
        eventSource.current?.close();
        setIsStreaming(false);
        resolve(true);
      });
    });
  };

  useEffect(() => {
    if (streamUrl && !isStreaming) {
      setLockChat(true);
      streamChunks(streamUrl)
        .then(() => {
          setLockChat(false);
          if (updateChat) {
            updateChat(chat, chatMessageRef.current);
          }
        })
        .catch((error) => {
          console.error(error);
          setLockChat(false);
        });
    }
  }, [streamUrl, chatMessage]);

  useEffect(() => {
    return () => {
      eventSource.current?.close();
    };
  }, []);

  useEffect(() => {
    const element = document.getElementById("last-chat-message");
    if (element) {
      if (playgroundScrollBehaves === "instant") {
        element.scrollIntoView({ behavior: playgroundScrollBehaves });
        setPlaygroundScrollBehaves("smooth");
      } else {
        setTimeout(() => {
          element.scrollIntoView({ behavior: playgroundScrollBehaves });
        }, 200);
      }
    }
  }, [lastMessage, chat]);

  useEffect(() => {
    if (chat.category === "error") {
      // Short delay before showing error to allow for loading animation
      const timer = setTimeout(() => {
        setShowError(true);
      }, 50);
      return () => clearTimeout(timer);
    }
  }, [chat.category]);

  let decodedMessage = chatMessage ?? "";
  try {
    decodedMessage = decodeURIComponent(chatMessage);
  } catch (e) {
    console.error(e);
  }
  const isEmpty = decodedMessage?.trim() === "";
  const { mutate: updateMessageMutation } = useUpdateMessage();

  const convertFiles = (
    files:
      | (
          | string
          | {
              path: string;
              type: string;
              name: string;
            }
        )[]
      | undefined,
  ) => {
    if (!files) return [];
    return files.map((file) => {
      if (typeof file === "string") {
        return file;
      }
      return file.path;
    });
  };

  const handleEditMessage = (message: string) => {
    updateMessageMutation(
      {
        message: {
          ...chat,
          files: convertFiles(chat.files),
          sender_name: chat.sender_name ?? "AI",
          text: message,
          sender: chat.isSend ? "User" : "Machine",
          flow_id,
          session_id: chat.session ?? "",
        },
        refetch: true,
      },
      {
        onSuccess: () => {
          updateChat(chat, message);
          setEditMessage(false);
        },
        onError: () => {
          setErrorData({
            title: "Error updating messages.",
          });
        },
      },
    );
  };
  const editedFlag = chat.edit ? (
    <div className="text-sm text-muted-foreground">(Edited)</div>
  ) : null;

  if (chat.category === "error") {
    const blocks = chat.content_blocks ?? [];

    return (
      <div className="w-5/6 max-w-[768px] py-4 word-break-break-word">
        <AnimatePresence mode="wait">
          {!showError && lastMessage ? (
            <motion.div
              key="loading"
              initial={{ opacity: 1 }}
              exit={{ opacity: 0 }}
              className="flex w-full gap-4 rounded-md p-2"
            >
              <LogoIcon />
              <div className="flex items-center">
                <TextShimmer className="" duration={1}>
                  Flow running...
                </TextShimmer>
              </div>
            </motion.div>
          ) : (
            <motion.div
              key="error"
              initial={{ opacity: 0 }}
              animate={{ opacity: 1 }}
              transition={{ duration: 0.3 }}
              className="flex w-full gap-4 rounded-md p-2"
            >
              <LogoIcon />
              <div className="w-full rounded-xl border border-error-red-border bg-error-red p-4 text-[14px] text-foreground">
                <div className="mb-2 flex items-center gap-2">
                  <ForwardedIconComponent
                    className="h-[18px] w-[18px] text-destructive"
                    name="OctagonAlert"
                  />
<<<<<<< HEAD
                  <span className="">An error stopped your flow.</span>
                </div>
                {blocks.map((block, blockIndex) => (
                  <div key={blockIndex} className="mb-4">
                    <h3 className="pb-3 font-semibold">{block.title}:</h3>
                    {block.contents.map((content, contentIndex) => {
                      if (content.type === "error") {
                        return (
                          <div key={contentIndex}>
                            {content.component && (
                              <p className="pb-1">
                                Component:{" "}
                                <span
                                  className={cn(
                                    closeChat ? "cursor-pointer underline" : "",
                                  )}
                                  onClick={() => {
                                    fitViewNode(
                                      chat.properties?.source?.id ?? "",
                                    );
                                    closeChat?.();
                                  }}
                                >
                                  {content.component}
                                </span>
                              </p>
                            )}
                            {content.field && (
                              <p className="pb-1">Field: {content.field}</p>
                            )}
                            {content.reason && (
                              <span className="">
                                Reason:{" "}
                                <Markdown
                                  linkTarget="_blank"
                                  remarkPlugins={[remarkGfm]}
                                  components={{
                                    a: ({ node, ...props }) => (
                                      <a
                                        href={props.href}
                                        target="_blank"
                                        className="underline"
                                        rel="noopener noreferrer"
                                      >
                                        {props.children}
                                      </a>
                                    ),
                                    p({ node, ...props }) {
                                      return (
                                        <span className="inline-block w-fit max-w-full">
                                          {props.children}
                                        </span>
                                      );
                                    },
                                    code: ({
                                      node,
                                      inline,
                                      className,
                                      children,
                                      ...props
                                    }) => {
                                      let content = children as string;
                                      if (
                                        Array.isArray(children) &&
                                        children.length === 1 &&
                                        typeof children[0] === "string"
                                      ) {
                                        content = children[0] as string;
                                      }
                                      if (typeof content === "string") {
                                        if (content.length) {
                                          if (content[0] === "▍") {
                                            return (
                                              <span className="form-modal-markdown-span"></span>
                                            );
                                          }
                                        }

                                        const match = /language-(\w+)/.exec(
                                          className || "",
                                        );

                                        return !inline ? (
                                          <CodeTabsComponent
                                            language={(match && match[1]) || ""}
                                            code={String(content).replace(
                                              /\n$/,
                                              "",
                                            )}
                                          />
                                        ) : (
                                          <code
                                            className={className}
                                            {...props}
                                          >
                                            {content}
                                          </code>
                                        );
                                      }
                                    },
                                  }}
                                >
                                  {content.reason}
                                </Markdown>
                              </span>
                            )}
                            {content.solution && (
                              <div>
                                <h3 className="pb-3 font-semibold">
                                  Steps to fix:
                                </h3>
                                <ol className="list-decimal pl-5">
                                  <li>Check the component settings</li>
                                  <li>Ensure all required fields are filled</li>
                                  <li>Re-run your flow</li>
                                </ol>
                              </div>
                            )}
                          </div>
                        );
                      }
                      return null;
                    })}
=======
                  <span className="">
                    An error occured in the{" "}
                    <span
                      className={cn(
                        closeChat ? "cursor-pointer hover:underline" : "",
                      )}
                      onClick={() => {
                        fitViewNode(chat.properties?.source?.id ?? "");
                        closeChat?.();
                      }}
                    >
                      <strong>{errorContent.component}</strong>
                    </span>{" "}
                    Component, stopping your flow. See below for more details.
                  </span>
                </div>
                <div className="">
                  <h3 className="pb-3 font-semibold">Error details:</h3>
                  {errorContent.field && (
                    <p className="pb-1">Field: {errorContent.field}</p>
                  )}
                  {errorContent.reason && (
                    <span className="">
                      <Markdown
                        linkTarget="_blank"
                        remarkPlugins={[remarkGfm]}
                        components={{
                          a: ({ node, ...props }) => {
                            return (
                              <a
                                href={props.href}
                                target="_blank"
                                className="underline"
                                rel="noopener noreferrer"
                              >
                                {props.children}
                              </a>
                            );
                          },
                        }}
                      >
                        {errorContent.reason}
                      </Markdown>
                    </span>
                  )}
                </div>
                {errorContent.solution && (
                  <div className="mt-4">
                    <h3 className="pb-3 font-semibold">Steps to fix:</h3>
                    <ol className="list-decimal pl-5">
                      <li>Check the component settings</li>
                      <li>Ensure all required fields are filled</li>
                      <li>Re-run your flow</li>
                    </ol>
>>>>>>> f41bc6ef
                  </div>
                ))}
              </div>
            </motion.div>
          )}
        </AnimatePresence>
      </div>
    );
  }

  return (
    <>
      <div className="w-5/6 max-w-[768px] py-4 word-break-break-word">
        <div
          className={cn(
            "group relative flex w-full gap-4 rounded-md p-2",
            editMessage ? "" : "hover:bg-muted",
          )}
        >
          <div
            className={cn(
              "relative flex h-[32px] w-[32px] items-center justify-center overflow-hidden rounded-md text-2xl",
              !chat.isSend
                ? "bg-muted"
                : "border border-border hover:border-input",
            )}
            style={
              chat.properties?.background_color
                ? { backgroundColor: chat.properties.background_color }
                : {}
            }
          >
            {!chat.isSend ? (
              <div className="flex h-[18px] w-[18px] items-center justify-center">
                {chat.properties?.icon ? (
                  chat.properties.icon.match(
                    /[\u2600-\u27BF\uD83C-\uDBFF\uDC00-\uDFFF]/,
                  ) ? (
                    <span className="">{chat.properties.icon}</span>
                  ) : (
                    <ForwardedIconComponent name={chat.properties.icon} />
                  )
                ) : (
                  <img
                    src={Robot}
                    className="absolute bottom-0 left-0 scale-[60%]"
                    alt={"robot_image"}
                  />
                )}
              </div>
            ) : (
              <div className="flex h-[18px] w-[18px] items-center justify-center">
                {chat.properties?.icon ? (
                  chat.properties.icon.match(
                    /[\u2600-\u27BF\uD83C-\uDBFF\uDC00-\uDFFF]/,
                  ) ? (
                    <div className="">{chat.properties.icon}</div>
                  ) : (
                    <ForwardedIconComponent name={chat.properties.icon} />
                  )
                ) : (
                  <ProfileIcon />
                )}
              </div>
            )}
          </div>
          <div className="flex w-[94%] flex-col">
            <div>
              <div
                className={cn(
                  "flex max-w-full items-baseline gap-3 truncate pb-2 text-[14px] font-semibold",
                )}
                style={
                  chat.properties?.text_color
                    ? { color: chat.properties.text_color }
                    : {}
                }
                data-testid={
                  "sender_name_" + chat.sender_name?.toLocaleLowerCase()
                }
              >
                {chat.sender_name}
                {chat.properties?.source && (
                  <div className="text-[13px] font-normal text-muted-foreground">
                    {chat.properties?.source.source}
                  </div>
                )}
              </div>
            </div>
            {chat.content_blocks && chat.content_blocks.length > 0 && (
              <ContentBlockDisplay
                contentBlocks={chat.content_blocks}
                isLoading={
                  chatMessage === "" &&
                  lockChat &&
                  chat.properties?.state === "partial"
                }
                state={chat.properties?.state}
              />
            )}
            {!chat.isSend ? (
              <div className="form-modal-chat-text-position flex-grow">
                <div className="form-modal-chat-text">
                  {hidden && chat.thought && chat.thought !== "" && (
                    <div
                      onClick={(): void => setHidden((prev) => !prev)}
                      className="form-modal-chat-icon-div"
                    >
                      <IconComponent
                        name="MessageSquare"
                        className="form-modal-chat-icon"
                      />
                    </div>
                  )}
                  {chat.thought && chat.thought !== "" && !hidden && (
                    <SanitizedHTMLWrapper
                      className="form-modal-chat-thought"
                      content={convert.toHtml(chat.thought ?? "")}
                      onClick={() => setHidden((prev) => !prev)}
                    />
                  )}
                  {chat.thought && chat.thought !== "" && !hidden && <br></br>}
                  <div className="flex w-full flex-col">
                    <div
                      className="flex w-full flex-col dark:text-white"
                      data-testid="div-chat-message"
                    >
                      <div
                        data-testid={
                          "chat-message-" + chat.sender_name + "-" + chatMessage
                        }
                        className="flex w-full flex-col"
                      >
                        {chatMessage === "" && lockChat ? (
                          <IconComponent
                            name="MoreHorizontal"
                            className="h-8 w-8 animate-pulse"
                          />
                        ) : (
                          <div className="w-full">
                            {editMessage ? (
                              <EditMessageField
                                key={`edit-message-${chat.id}`}
                                message={decodedMessage}
                                onEdit={(message) => {
                                  handleEditMessage(message);
                                }}
                                onCancel={() => setEditMessage(false)}
                              />
                            ) : (
                              <>
                                <div className="w-full items-baseline gap-2">
                                  <Markdown
                                    remarkPlugins={[remarkGfm]}
                                    linkTarget="_blank"
                                    rehypePlugins={[rehypeMathjax]}
                                    className={cn(
                                      "markdown prose flex w-fit max-w-full flex-col items-baseline text-[14px] font-normal word-break-break-word dark:prose-invert",
                                      isEmpty
                                        ? "text-muted-foreground"
                                        : "text-primary",
                                    )}
                                    components={{
                                      p({ node, ...props }) {
                                        return (
                                          <span className="inline-block w-fit max-w-full">
                                            {props.children}
                                          </span>
                                        );
                                      },
                                      pre({ node, ...props }) {
                                        return <>{props.children}</>;
                                      },
                                      code: ({
                                        node,
                                        inline,
                                        className,
                                        children,
                                        ...props
                                      }) => {
                                        let content = children as string;
                                        if (
                                          Array.isArray(children) &&
                                          children.length === 1 &&
                                          typeof children[0] === "string"
                                        ) {
                                          content = children[0] as string;
                                        }
                                        if (typeof content === "string") {
                                          if (content.length) {
                                            if (content[0] === "▍") {
                                              return (
                                                <span className="form-modal-markdown-span"></span>
                                              );
                                            }
                                          }

                                          const match = /language-(\w+)/.exec(
                                            className || "",
                                          );

                                          return !inline ? (
                                            <CodeTabsComponent
                                              language={
                                                (match && match[1]) || ""
                                              }
                                              code={String(content).replace(
                                                /\n$/,
                                                "",
                                              )}
                                            />
                                          ) : (
                                            <code
                                              className={className}
                                              {...props}
                                            >
                                              {content}
                                            </code>
                                          );
                                        }
                                      },
                                    }}
                                  >
                                    {isEmpty && !chat.stream_url
                                      ? EMPTY_OUTPUT_SEND_MESSAGE
                                      : chatMessage}
                                  </Markdown>
                                  {editedFlag}
                                </div>
                              </>
                            )}
                          </div>
                        )}
                      </div>
                    </div>
                  </div>
                </div>
              </div>
            ) : (
              <div className="form-modal-chat-text-position flex-grow">
                {template ? (
                  <>
                    <button
                      className="form-modal-initial-prompt-btn"
                      onClick={() => {
                        setPromptOpen((old) => !old);
                      }}
                    >
                      Display Prompt
                      <IconComponent
                        name="ChevronDown"
                        className={`h-3 w-3 transition-all ${promptOpen ? "rotate-180" : ""}`}
                      />
                    </button>
                    <span
                      className={cn(
                        "prose text-[14px] font-normal word-break-break-word dark:prose-invert",
                        !isEmpty ? "text-primary" : "text-muted-foreground",
                      )}
                    >
                      {promptOpen
                        ? template?.split("\n")?.map((line, index) => {
                            const regex = /{([^}]+)}/g;
                            let match;
                            let parts: Array<JSX.Element | string> = [];
                            let lastIndex = 0;
                            while ((match = regex.exec(line)) !== null) {
                              // Push text up to the match
                              if (match.index !== lastIndex) {
                                parts.push(
                                  line.substring(lastIndex, match.index),
                                );
                              }
                              // Push div with matched text
                              if (chat.message[match[1]]) {
                                parts.push(
                                  <span className="chat-message-highlight">
                                    {chat.message[match[1]]}
                                  </span>,
                                );
                              }

                              // Update last index
                              lastIndex = regex.lastIndex;
                            }
                            // Push text after the last match
                            if (lastIndex !== line.length) {
                              parts.push(line.substring(lastIndex));
                            }
                            return <p>{parts}</p>;
                          })
                        : isEmpty
                          ? EMPTY_INPUT_SEND_MESSAGE
                          : chatMessage}
                    </span>
                  </>
                ) : (
                  <div className="flex w-full flex-col">
                    {editMessage ? (
                      <EditMessageField
                        key={`edit-message-${chat.id}`}
                        message={decodedMessage}
                        onEdit={(message) => {
                          handleEditMessage(message);
                        }}
                        onCancel={() => setEditMessage(false)}
                      />
                    ) : (
                      <>
                        <div
                          className={`w-full items-baseline whitespace-pre-wrap break-words text-[14px] font-normal ${
                            isEmpty ? "text-muted-foreground" : "text-primary"
                          }`}
                          data-testid={`chat-message-${chat.sender_name}-${chatMessage}`}
                        >
                          {isEmpty ? EMPTY_INPUT_SEND_MESSAGE : decodedMessage}
                          {editedFlag}
                        </div>
                      </>
                    )}
                    {chat.files && (
                      <div className="my-2 flex flex-col gap-5">
                        {chat.files?.map((file, index) => {
                          return <FileCardWrapper index={index} path={file} />;
                        })}
                      </div>
                    )}
                  </div>
                )}
              </div>
            )}
          </div>
          {!editMessage && (
            <div className="invisible absolute -top-4 right-0 group-hover:visible">
              <div>
                <EditMessageButton
                  onCopy={() => {
                    navigator.clipboard.writeText(chatMessage);
                  }}
                  onDelete={() => {}}
                  onEdit={() => setEditMessage(true)}
                  className="h-fit group-hover:visible"
                />
              </div>
            </div>
          )}
        </div>
      </div>
      <div id={lastMessage ? "last-chat-message" : undefined} />
    </>
  );
}<|MERGE_RESOLUTION|>--- conflicted
+++ resolved
@@ -249,7 +249,6 @@
                     className="h-[18px] w-[18px] text-destructive"
                     name="OctagonAlert"
                   />
-<<<<<<< HEAD
                   <span className="">An error stopped your flow.</span>
                 </div>
                 {blocks.map((block, blockIndex) => (
@@ -373,62 +372,6 @@
                       }
                       return null;
                     })}
-=======
-                  <span className="">
-                    An error occured in the{" "}
-                    <span
-                      className={cn(
-                        closeChat ? "cursor-pointer hover:underline" : "",
-                      )}
-                      onClick={() => {
-                        fitViewNode(chat.properties?.source?.id ?? "");
-                        closeChat?.();
-                      }}
-                    >
-                      <strong>{errorContent.component}</strong>
-                    </span>{" "}
-                    Component, stopping your flow. See below for more details.
-                  </span>
-                </div>
-                <div className="">
-                  <h3 className="pb-3 font-semibold">Error details:</h3>
-                  {errorContent.field && (
-                    <p className="pb-1">Field: {errorContent.field}</p>
-                  )}
-                  {errorContent.reason && (
-                    <span className="">
-                      <Markdown
-                        linkTarget="_blank"
-                        remarkPlugins={[remarkGfm]}
-                        components={{
-                          a: ({ node, ...props }) => {
-                            return (
-                              <a
-                                href={props.href}
-                                target="_blank"
-                                className="underline"
-                                rel="noopener noreferrer"
-                              >
-                                {props.children}
-                              </a>
-                            );
-                          },
-                        }}
-                      >
-                        {errorContent.reason}
-                      </Markdown>
-                    </span>
-                  )}
-                </div>
-                {errorContent.solution && (
-                  <div className="mt-4">
-                    <h3 className="pb-3 font-semibold">Steps to fix:</h3>
-                    <ol className="list-decimal pl-5">
-                      <li>Check the component settings</li>
-                      <li>Ensure all required fields are filled</li>
-                      <li>Re-run your flow</li>
-                    </ol>
->>>>>>> f41bc6ef
                   </div>
                 ))}
               </div>
