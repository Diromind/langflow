--- conflicted
+++ resolved
@@ -47,12 +47,8 @@
           <DialogTitle className="flex items-center">
             <span className="pr-2">Export</span>
             <Download
-<<<<<<< HEAD
             strokeWidth={1.5}
               className="h-6 w-6 text-foreground pl-1"
-=======
-              className="h-6 w-6 pl-1 text-foreground"
->>>>>>> ac1b0954
               aria-hidden="true"
             />
           </DialogTitle>
@@ -86,11 +82,6 @@
         <DialogFooter>
           <Button
             onClick={() => {
-<<<<<<< HEAD
-              if (checked) downloadFlow(flows.find((f) => f.id === tabId), name);
-              else
-                downloadFlow(removeApiKeys(flows.find((f) => f.id === tabId)), name);
-=======
               if (checked)
                 downloadFlow(
                   flows.find((f) => f.id === tabId),
@@ -103,7 +94,6 @@
                   name,
                   description
                 );
->>>>>>> ac1b0954
 
               closePopUp();
             }}
