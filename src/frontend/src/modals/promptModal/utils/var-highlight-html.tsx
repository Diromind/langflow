import type { IVarHighlightType } from "../../../types/components";

<<<<<<< HEAD
export default function varHighlightHTML({
  name,
  addCurlyBraces,
}: IVarHighlightType): string {
  if (addCurlyBraces) {
    return `<span class="font-semibold chat-message-highlight">{${name}}</span>`;
  }
  return `<span class="font-semibold chat-message-highlight">${name}</span>`;
=======
export default function varHighlightHTML({ name }: IVarHighlightType): string {
  const html = `<span class="chat-message-highlight">{${name}}</span>`;
  return html;
>>>>>>> ecf44e69
}<|MERGE_RESOLUTION|>--- conflicted
+++ resolved
@@ -1,6 +1,5 @@
 import type { IVarHighlightType } from "../../../types/components";
 
-<<<<<<< HEAD
 export default function varHighlightHTML({
   name,
   addCurlyBraces,
@@ -9,9 +8,4 @@
     return `<span class="font-semibold chat-message-highlight">{${name}}</span>`;
   }
   return `<span class="font-semibold chat-message-highlight">${name}</span>`;
-=======
-export default function varHighlightHTML({ name }: IVarHighlightType): string {
-  const html = `<span class="chat-message-highlight">{${name}}</span>`;
-  return html;
->>>>>>> ecf44e69
 }