--- conflicted
+++ resolved
@@ -604,13 +604,9 @@
                         shortcuts.find((obj) => obj.name === "Update")
                           ?.shortcut!
                       }
-<<<<<<< HEAD
-                      style={hasBreakingChange ? "text-warning" : ""}
-=======
                       style={
                         hasBreakingChange ? "text-accent-amber-foreground" : ""
                       }
->>>>>>> 09a65f6f
                       value={isUserEdited ? "Restore" : "Update"}
                       icon={isUserEdited ? "RefreshCcwDot" : "CircleArrowUp"}
                       dataTestId="update-button-modal"
