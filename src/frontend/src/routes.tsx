import { lazy } from "react";
import {
  createBrowserRouter,
  createRoutesFromElements,
  Outlet,
  Route,
} from "react-router-dom";
import { ProtectedAdminRoute } from "./components/authorization/authAdminGuard";
import { ProtectedRoute } from "./components/authorization/authGuard";
import { ProtectedLoginRoute } from "./components/authorization/authLoginGuard";
import { AuthSettingsGuard } from "./components/authorization/authSettingsGuard";
import ContextWrapper from "./contexts";
import CustomDashboardWrapperPage from "./customization/components/custom-DashboardWrapperPage";
import { CustomNavigate } from "./customization/components/custom-navigate";
import { BASENAME } from "./customization/config-constants";
import {
  ENABLE_CUSTOM_PARAM,
  ENABLE_FILE_MANAGEMENT,
} from "./customization/feature-flags";
import { CustomRoutesStore } from "./customization/utils/custom-routes-store";
import { CustomRoutesStorePages } from "./customization/utils/custom-routes-store-pages";
import { AppAuthenticatedPage } from "./pages/AppAuthenticatedPage";
import { AppInitPage } from "./pages/AppInitPage";
import { AppWrapperPage } from "./pages/AppWrapperPage";
import FlowPage from "./pages/FlowPage";
import LoginPage from "./pages/LoginPage";
import FilesPage from "./pages/MainPage/pages/filesPage";
import HomePage from "./pages/MainPage/pages/homePage";
import CollectionPage from "./pages/MainPage/pages/main-page";
import SettingsPage from "./pages/SettingsPage";
import ApiKeysPage from "./pages/SettingsPage/pages/ApiKeysPage";
import GeneralPage from "./pages/SettingsPage/pages/GeneralPage";
import GlobalVariablesPage from "./pages/SettingsPage/pages/GlobalVariablesPage";
import MessagesPage from "./pages/SettingsPage/pages/messagesPage";
import ShortcutsPage from "./pages/SettingsPage/pages/ShortcutsPage";
import ViewPage from "./pages/ViewPage";

const AdminPage = lazy(() => import("./pages/AdminPage"));
const LoginAdminPage = lazy(() => import("./pages/AdminPage/LoginPage"));
const DeleteAccountPage = lazy(() => import("./pages/DeleteAccountPage"));

const PlaygroundPage = lazy(() => import("./pages/Playground"));

const SignUp = lazy(() => import("./pages/SignUpPage"));

<<<<<<< HEAD
// Get root path from environment variable set by Vite
const rootPath = process.env.ROOT_PATH || "";

// Log the root path being used
console.log("Using root path in routes:", rootPath || "(empty)");

=======
>>>>>>> 40b48ee5
const router = createBrowserRouter(
  createRoutesFromElements([
    <Route path="/playground/:id/">
      <Route
        path=""
        element={
          <ContextWrapper key={1}>
            <PlaygroundPage />
          </ContextWrapper>
        }
      />
    </Route>,
    <Route
      path={ENABLE_CUSTOM_PARAM ? "/:customParam?" : "/"}
      element={
        <ContextWrapper key={2}>
          <Outlet />
        </ContextWrapper>
      }
    >
      <Route path="" element={<AppInitPage />}>
        <Route path="" element={<AppWrapperPage />}>
          <Route
            path=""
            element={
              <ProtectedRoute>
                <Outlet />
              </ProtectedRoute>
            }
          >
            <Route path="" element={<AppAuthenticatedPage />}>
              <Route path="" element={<CustomDashboardWrapperPage />}>
                <Route path="" element={<CollectionPage />}>
                  <Route
                    index
                    element={<CustomNavigate replace to={"flows"} />}
                  />
                  {ENABLE_FILE_MANAGEMENT && (
                    <Route path="files" element={<FilesPage />} />
                  )}
                  <Route
                    path="flows/"
                    element={<HomePage key="flows" type="flows" />}
                  />
                  <Route
                    path="components/"
                    element={<HomePage key="components" type="components" />}
                  >
                    <Route
                      path="folder/:folderId"
                      element={<HomePage key="components" type="components" />}
                    />
                  </Route>
                  <Route
                    path="all/"
                    element={<HomePage key="flows" type="flows" />}
                  >
                    <Route
                      path="folder/:folderId"
                      element={<HomePage key="flows" type="flows" />}
                    />
                  </Route>
                  <Route
                    path="mcp/"
                    element={<HomePage key="mcp" type="mcp" />}
                  >
                    <Route
                      path="folder/:folderId"
                      element={<HomePage key="mcp" type="mcp" />}
                    />
                  </Route>
                </Route>
                <Route path="settings" element={<SettingsPage />}>
                  <Route
                    index
                    element={<CustomNavigate replace to={"general"} />}
                  />
                  <Route
                    path="global-variables"
                    element={<GlobalVariablesPage />}
                  />
                  <Route path="api-keys" element={<ApiKeysPage />} />
                  <Route
                    path="general/:scrollId?"
                    element={
                      <AuthSettingsGuard>
                        <GeneralPage />
                      </AuthSettingsGuard>
                    }
                  />
                  <Route path="shortcuts" element={<ShortcutsPage />} />
                  <Route path="messages" element={<MessagesPage />} />
                  {CustomRoutesStore()}
                </Route>
                {CustomRoutesStorePages()}
                <Route path="account">
                  <Route path="delete" element={<DeleteAccountPage />}></Route>
                </Route>
                <Route
                  path="admin"
                  element={
                    <ProtectedAdminRoute>
                      <AdminPage />
                    </ProtectedAdminRoute>
                  }
                />
              </Route>
              <Route path="flow/:id/">
                <Route path="" element={<CustomDashboardWrapperPage />}>
                  <Route path="folder/:folderId/" element={<FlowPage />} />
                  <Route path="" element={<FlowPage />} />
                </Route>
                <Route path="view" element={<ViewPage />} />
              </Route>
            </Route>
          </Route>
          <Route
            path="login"
            element={
              <ProtectedLoginRoute>
                <LoginPage />
              </ProtectedLoginRoute>
            }
          />
          <Route
            path="signup"
            element={
              <ProtectedLoginRoute>
                <SignUp />
              </ProtectedLoginRoute>
            }
          />
          <Route
            path="login/admin"
            element={
              <ProtectedLoginRoute>
                <LoginAdminPage />
              </ProtectedLoginRoute>
            }
          />
        </Route>
      </Route>
      <Route path="*" element={<CustomNavigate replace to="/" />} />
    </Route>,
  ]),
  { basename: rootPath || BASENAME },
);

export default router;<|MERGE_RESOLUTION|>--- conflicted
+++ resolved
@@ -43,15 +43,12 @@
 
 const SignUp = lazy(() => import("./pages/SignUpPage"));
 
-<<<<<<< HEAD
 // Get root path from environment variable set by Vite
 const rootPath = process.env.ROOT_PATH || "";
 
 // Log the root path being used
 console.log("Using root path in routes:", rootPath || "(empty)");
 
-=======
->>>>>>> 40b48ee5
 const router = createBrowserRouter(
   createRoutesFromElements([
     <Route path="/playground/:id/">
