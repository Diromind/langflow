--- conflicted
+++ resolved
@@ -252,12 +252,8 @@
 }
 
 pre {
-<<<<<<< HEAD
   /* Background color */
   background-color: hsl(var(--code-background)) !important;
-=======
-  /* bg ignored now */
-  background-color: var(--canvas);
 }
 
 [type="search"]::-webkit-search-cancel-button {
@@ -267,5 +263,4 @@
   background-size: 20px 20px;
   height: 20px;
   width: 20px;
->>>>>>> 9b898a03
 }