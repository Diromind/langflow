import _ from "lodash";
import {
  Connection,
  Edge,
  Node,
  OnSelectionChangeParams,
  ReactFlowInstance,
  ReactFlowJsonObject,
  XYPosition,
} from "reactflow";
<<<<<<< HEAD
import {
  INPUT_TYPES,
  OUTPUT_TYPES,
  specialCharsRegex,
} from "../constants/constants";
import { APITemplateType } from "../types/api";
import { FlowType, NodeDataType, NodeType } from "../types/flow";
=======
import ShortUniqueId from "short-unique-id";
import { specialCharsRegex } from "../constants/constants";
import { APITemplateType, TemplateVariableType } from "../types/api";
import {
  FlowType,
  NodeDataType,
  NodeType,
  sourceHandleType,
  targetHandleType,
} from "../types/flow";
>>>>>>> efe0197b
import {
  cleanEdgesType,
  findLastNodeType,
  generateFlowType,
  unselectAllNodesType,
  updateEdgesHandleIdsType,
} from "../types/utils/reactflowUtils";
import { toNormalCase, toTitleCase } from "./utils";
const uid = new ShortUniqueId({ length: 5 });

export function cleanEdges({
  flow: { edges, nodes },
  updateEdge,
}: cleanEdgesType) {
  let newEdges = _.cloneDeep(edges);
  edges.forEach((edge) => {
    // check if the source and target node still exists
    const sourceNode = nodes.find((node) => node.id === edge.source);
    const targetNode = nodes.find((node) => node.id === edge.target);
    if (!sourceNode || !targetNode) {
      newEdges = newEdges.filter((edg) => edg.id !== edge.id);
    }
    // check if the source and target handle still exists
    if (sourceNode && targetNode) {
      const sourceHandle = edge.sourceHandle; //right
      const targetHandle = edge.targetHandle; //left
      if (targetHandle) {
        const targetHandleObject: targetHandleType =
          scapeJSONParse(targetHandle);
        const field = targetHandleObject.fieldName;
        const id: targetHandleType = {
          type: targetNode.data.node!.template[field]?.type,
          fieldName: field,
          id: targetNode.data.id,
          inputTypes: targetNode.data.node!.template[field]?.input_types,
        };
        if (targetNode.data.node!.template[field]?.proxy) {
          id.proxy = targetNode.data.node!.template[field]?.proxy;
        }
        if (scapedJSONStringfy(id) !== targetHandle) {
          newEdges = newEdges.filter((e) => e.id !== edge.id);
        }
      }
      if (sourceHandle) {
        const id: sourceHandleType = {
          id: sourceNode.data.id,
          baseClasses: sourceNode.data.node!.base_classes,
          dataType: sourceNode.data.type,
        };
        if (scapedJSONStringfy(id) !== sourceHandle) {
          newEdges = newEdges.filter((e) => e.id !== edge.id);
        }
      }
    }
  });
  updateEdge(newEdges);
}

export function unselectAllNodes({ updateNodes, data }: unselectAllNodesType) {
  let newNodes = _.cloneDeep(data);
  newNodes.forEach((node: Node) => {
    node.selected = false;
  });
  updateNodes(newNodes!);
}

export function isValidConnection(
  { source, target, sourceHandle, targetHandle }: Connection,
  reactFlowInstance: ReactFlowInstance
) {
  const targetHandleObject: targetHandleType = scapeJSONParse(targetHandle!);
  const sourceHandleObject: sourceHandleType = scapeJSONParse(sourceHandle!);
  if (
    targetHandleObject.inputTypes?.some(
      (n) => n === sourceHandleObject.dataType
    ) ||
    sourceHandleObject.baseClasses.some(
      (t) =>
        targetHandleObject.inputTypes?.some((n) => n === t) ||
        t === targetHandleObject.type
    ) ||
    targetHandleObject.type === "str"
  ) {
    let targetNode = reactFlowInstance?.getNode(target!)?.data?.node;
    if (!targetNode) {
      if (
        !reactFlowInstance
          .getEdges()
          .find((e) => e.targetHandle === targetHandle)
      ) {
        return true;
      }
    } else if (
      (!targetNode.template[targetHandleObject.fieldName].list &&
        !reactFlowInstance
          .getEdges()
          .find((e) => e.targetHandle === targetHandle)) ||
      targetNode.template[targetHandleObject.fieldName].list
    ) {
      return true;
    }
  }
  return false;
}

export function removeApiKeys(flow: FlowType): FlowType {
  let cleanFLow = _.cloneDeep(flow);
  cleanFLow.data!.nodes.forEach((node) => {
    for (const key in node.data.node.template) {
      if (node.data.node.template[key].password) {
        node.data.node.template[key].value = "";
      }
    }
  });
  return cleanFLow;
}

export function updateTemplate(
  reference: APITemplateType,
  objectToUpdate: APITemplateType
): APITemplateType {
  let clonedObject: APITemplateType = _.cloneDeep(reference);

  // Loop through each key in the reference object
  for (const key in clonedObject) {
    // If the key is not in the object to update, add it
    if (objectToUpdate[key] && objectToUpdate[key].value) {
      clonedObject[key].value = objectToUpdate[key].value;
    }
    if (
      objectToUpdate[key] &&
      objectToUpdate[key].advanced !== null &&
      objectToUpdate[key].advanced !== undefined
    ) {
      clonedObject[key].advanced = objectToUpdate[key].advanced;
    }
  }
  return clonedObject;
}

export function updateIds(
  newFlow: ReactFlowJsonObject,
  getNodeId: (type: string) => string
) {
  let idsMap = {};

  newFlow.nodes.forEach((node: NodeType) => {
    // Generate a unique node ID
    let newId = getNodeId(node.data.node?.flow ? "GroupNode" : node.data.type);
    idsMap[node.id] = newId;
    node.id = newId;
    node.data.id = newId;
    // Add the new node to the list of nodes in state
  });

  newFlow.edges.forEach((edge: Edge) => {
    edge.source = idsMap[edge.source];
    edge.target = idsMap[edge.target];
    const sourceHandleObject: sourceHandleType = scapeJSONParse(
      edge.sourceHandle!
    );
    edge.sourceHandle = scapedJSONStringfy({
      ...sourceHandleObject,
      id: edge.source,
    });
    if (edge.data?.sourceHandle?.id) {
      edge.data.sourceHandle.id = edge.source;
    }
    const targetHandleObject: targetHandleType = scapeJSONParse(
      edge.targetHandle!
    );
    edge.targetHandle = scapedJSONStringfy({
      ...targetHandleObject,
      id: edge.target,
    });
    if (edge.data?.targetHandle?.id) {
      edge.data.targetHandle.id = edge.target;
    }
    edge.id =
      "reactflow__edge-" +
      edge.source +
      edge.sourceHandle +
      "-" +
      edge.target +
      edge.targetHandle;
  });
}

export function buildTweaks(flow: FlowType) {
  return flow.data!.nodes.reduce((acc, node) => {
    acc[node.data.id] = {};
    return acc;
  }, {});
}

export function validateNode(node: NodeType, edges: Edge[]): Array<string> {
  if (!node.data?.node?.template || !Object.keys(node.data.node.template)) {
    return [
      "We've noticed a potential issue with a node in the flow. Please review it and, if necessary, submit a bug report with your exported flow file. Thank you for your help!",
    ];
  }

  const {
    type,
    node: { template },
  } = node.data;

  return Object.keys(template).reduce((errors: Array<string>, t) => {
    if (
      template[t].required &&
      template[t].show &&
      (template[t].value === undefined ||
        template[t].value === null ||
        template[t].value === "") &&
      !edges.some(
        (edge) =>
          (scapeJSONParse(edge.targetHandle!) as targetHandleType).fieldName ===
            t &&
          (scapeJSONParse(edge.targetHandle!) as targetHandleType).id ===
            node.id
      )
    ) {
      errors.push(
        `${type} is missing ${
          template.display_name || toNormalCase(template[t].name)
        }.`
      );
    } else if (
      template[t].type === "dict" &&
      template[t].required &&
      template[t].show &&
      (template[t].value !== undefined ||
        template[t].value !== null ||
        template[t].value !== "")
    ) {
      if (hasDuplicateKeys(template[t].value))
        errors.push(
          `${type} (${
            template.display_name || template[t].name
          }) contains duplicate keys with the same values.`
        );
      if (hasEmptyKey(template[t].value))
        errors.push(
          `${type} (${
            template.display_name || template[t].name
          }) field must not be empty.`
        );
    }
    return errors;
  }, [] as string[]);
}

export function validateNodes(nodes: Node[], edges: Edge[]) {
  if (nodes.length === 0) {
    return [
      "No nodes found in the flow. Please add at least one node to the flow.",
    ];
  }
  return nodes.flatMap((n: NodeType) => validateNode(n, edges));
}

export function addVersionToDuplicates(flow: FlowType, flows: FlowType[]) {
  const existingNames = flows.map((item) => item.name);
  let newName = flow.name;
  let count = 1;

  while (existingNames.includes(newName)) {
    newName = `${flow.name} (${count})`;
    count++;
  }

  return newName;
}

export function updateEdgesHandleIds({
  edges,
  nodes,
}: updateEdgesHandleIdsType): Edge[] {
  let newEdges = _.cloneDeep(edges);
  newEdges.forEach((edge) => {
    const sourceNodeId = edge.source;
    const targetNodeId = edge.target;
    const sourceNode = nodes.find((node) => node.id === sourceNodeId);
    const targetNode = nodes.find((node) => node.id === targetNodeId);
    let source = edge.sourceHandle;
    let target = edge.targetHandle;
    //right
    let newSource: sourceHandleType;
    //left
    let newTarget: targetHandleType;
    if (target && targetNode) {
      let field = target.split("|")[1];
      newTarget = {
        type: targetNode.data.node!.template[field].type,
        fieldName: field,
        id: targetNode.data.id,
        inputTypes: targetNode.data.node!.template[field].input_types,
      };
    }
    if (source && sourceNode) {
      newSource = {
        id: sourceNode.data.id,
        baseClasses: sourceNode.data.node!.base_classes,
        dataType: sourceNode.data.type,
      };
    }
    edge.sourceHandle = scapedJSONStringfy(newSource!);
    edge.targetHandle = scapedJSONStringfy(newTarget!);
    const newData = {
      sourceHandle: scapeJSONParse(edge.sourceHandle),
      targetHandle: scapeJSONParse(edge.targetHandle),
    };
    edge.data = newData;
  });
  return newEdges;
}

export function handleKeyDown(
  e:
    | React.KeyboardEvent<HTMLInputElement>
    | React.KeyboardEvent<HTMLTextAreaElement>,
  inputValue: string | string[] | null,
  block: string
) {
  //condition to fix bug control+backspace on Windows/Linux
  if (
    (typeof inputValue === "string" &&
      (e.metaKey === true || e.ctrlKey === true) &&
      e.key === "Backspace" &&
      (inputValue === block ||
        inputValue?.charAt(inputValue?.length - 1) === " " ||
        specialCharsRegex.test(inputValue?.charAt(inputValue?.length - 1)))) ||
    (navigator.userAgent.toUpperCase().includes("MAC") &&
      e.ctrlKey === true &&
      e.key === "Backspace")
  ) {
    e.preventDefault();
    e.stopPropagation();
  }

  if (e.ctrlKey === true && e.key === "Backspace" && inputValue === block) {
    e.preventDefault();
    e.stopPropagation();
  }
}

export function getConnectedNodes(
  edge: Edge,
  nodes: Array<NodeType>
): Array<NodeType> {
  const sourceId = edge.source;
  const targetId = edge.target;
  return nodes.filter((node) => node.id === targetId || node.id === sourceId);
}

export function convertObjToArray(singleObject: object | string) {
  if (typeof singleObject === "string") {
    singleObject = JSON.parse(singleObject);
  }
  if (Array.isArray(singleObject)) return singleObject;

  let arrConverted: any[] = [];
  if (typeof singleObject === "object") {
    for (const key in singleObject) {
      if (Object.prototype.hasOwnProperty.call(singleObject, key)) {
        const newObj = {};
        newObj[key] = singleObject[key];
        arrConverted.push(newObj);
      }
    }
  }
  return arrConverted;
}

export function convertArrayToObj(arrayOfObjects) {
  if (!Array.isArray(arrayOfObjects)) return arrayOfObjects;

  let objConverted = {};
  for (const obj of arrayOfObjects) {
    for (const key in obj) {
      if (obj.hasOwnProperty(key)) {
        objConverted[key] = obj[key];
      }
    }
  }
  return objConverted;
}

export function hasDuplicateKeys(array) {
  const keys = {};
  for (const obj of array) {
    for (const key in obj) {
      if (keys[key]) {
        return true;
      }
      keys[key] = true;
    }
  }
  return false;
}

export function hasEmptyKey(objArray) {
  for (const obj of objArray) {
    for (const key in obj) {
      if (obj.hasOwnProperty(key) && key === "") {
        return true; // Found an empty key
      }
    }
  }
  return false; // No empty keys found
}

export function convertValuesToNumbers(arr) {
  return arr.map((obj) => {
    const newObj = {};
    for (const key in obj) {
      if (obj.hasOwnProperty(key)) {
        let value = obj[key];
        if (/^\d+$/.test(value)) {
          value = value?.toString().trim();
        }
        newObj[key] =
          value === "" || isNaN(value) ? value.toString() : Number(value);
      }
    }
    return newObj;
  });
}

<<<<<<< HEAD
export function isInputNode(nodeData: NodeDataType): boolean {  
  return INPUT_TYPES.has(nodeData.type);
}

export function isOutputNode(nodeData: NodeDataType): boolean {
  return OUTPUT_TYPES.has(nodeData.type);
=======
export function scapedJSONStringfy(json: object): string {
  return customStringify(json).replace(/"/g, "œ");
}
export function scapeJSONParse(json: string): any {
  let parsed = json.replace(/œ/g, '"');
  return JSON.parse(parsed);
}

// this function receives an array of edges and return true if any of the handles are not a json string
export function checkOldEdgesHandles(edges: Edge[]): boolean {
  return edges.some(
    (edge) =>
      !edge.sourceHandle ||
      !edge.targetHandle ||
      !edge.sourceHandle.includes("{") ||
      !edge.targetHandle.includes("{")
  );
}

export function customStringify(obj: any): string {
  if (typeof obj === "undefined") {
    return "null";
  }

  if (obj === null || typeof obj !== "object") {
    if (obj instanceof Date) {
      return `"${obj.toISOString()}"`;
    }
    return JSON.stringify(obj);
  }

  if (Array.isArray(obj)) {
    const arrayItems = obj.map((item) => customStringify(item)).join(",");
    return `[${arrayItems}]`;
  }

  const keys = Object.keys(obj).sort();
  const keyValuePairs = keys.map(
    (key) => `"${key}":${customStringify(obj[key])}`
  );
  return `{${keyValuePairs.join(",")}}`;
}

export function getMiddlePoint(nodes: Node[]) {
  let middlePointX = 0;
  let middlePointY = 0;

  nodes.forEach((node) => {
    middlePointX += node.position.x;
    middlePointY += node.position.y;
  });

  const totalNodes = nodes.length;
  const averageX = middlePointX / totalNodes;
  const averageY = middlePointY / totalNodes;

  return { x: averageX, y: averageY };
}

export function generateFlow(
  selection: OnSelectionChangeParams,
  reactFlowInstance: ReactFlowInstance,
  name: string
): generateFlowType {
  const newFlowData = reactFlowInstance.toObject();

  /*	remove edges that are not connected to selected nodes on both ends
		in future we can save this edges to when ungrouping reconect to the old nodes
	*/
  newFlowData.edges = selection.edges.filter(
    (edge) =>
      selection.nodes.some((node) => node.id === edge.target) &&
      selection.nodes.some((node) => node.id === edge.source)
  );
  newFlowData.nodes = selection.nodes;

  const newFlow: FlowType = {
    data: newFlowData,
    name: name,
    description: "",
    //generating local id instead of using the id from the server, can change in the future
    id: uid(),
  };
  // filter edges that are not connected to selected nodes on both ends
  // using O(n²) aproach because the number of edges is small
  // in the future we can use a better aproach using a set
  return {
    newFlow,
    removedEdges: selection.edges.filter(
      (edge) => !newFlowData.edges.includes(edge)
    ),
  };
}

export function filterFlow(
  selection: OnSelectionChangeParams,
  reactFlowInstance: ReactFlowInstance
) {
  reactFlowInstance.setNodes((nodes) =>
    nodes.filter((node) => !selection.nodes.includes(node))
  );
  reactFlowInstance.setEdges((edges) =>
    edges.filter((edge) => !selection.edges.includes(edge))
  );
}

export function findLastNode({ nodes, edges }: findLastNodeType) {
  /*
		this function receives a flow and return the last node
	*/
  let lastNode = nodes.find((n) => !edges.some((e) => e.source === n.id));
  return lastNode;
}

export function updateFlowPosition(NewPosition: XYPosition, flow: FlowType) {
  const middlePoint = getMiddlePoint(flow.data!.nodes);
  let deltaPosition = {
    x: NewPosition.x - middlePoint.x,
    y: NewPosition.y - middlePoint.y,
  };
  flow.data!.nodes.forEach((node) => {
    node.position.x += deltaPosition.x;
    node.position.y += deltaPosition.y;
  });
}

export function concatFlows(
  flow: FlowType,
  ReactFlowInstance: ReactFlowInstance
) {
  const { nodes, edges } = flow.data!;
  ReactFlowInstance.addNodes(nodes);
  ReactFlowInstance.addEdges(edges);
}

export function validateSelection(
  selection: OnSelectionChangeParams,
  edges: Edge[]
): Array<string> {
  //add edges to selection if selection mode selected only nodes
  if (selection.edges.length === 0) {
    selection.edges = edges;
  }
  // get only edges that are connected to the nodes in the selection
  // first creates a set of all the nodes ids
  let nodesSet = new Set(selection.nodes.map((n) => n.id));
  // then filter the edges that are connected to the nodes in the set
  let connectedEdges = selection.edges.filter(
    (e) => nodesSet.has(e.source) && nodesSet.has(e.target)
  );
  // add the edges to the selection
  selection.edges = connectedEdges;

  let errorsArray: Array<string> = [];
  // check if there is more than one node
  if (selection.nodes.length < 2) {
    errorsArray.push("Please select more than one node");
  }

  //check if there are two or more nodes with free outputs
  if (
    selection.nodes.filter(
      (n) => !selection.edges.some((e) => e.source === n.id)
    ).length > 1
  ) {
    errorsArray.push("Please select only one node with free outputs");
  }

  // check if there is any node that does not have any connection
  if (
    selection.nodes.some(
      (node) =>
        !selection.edges.some((edge) => edge.target === node.id) &&
        !selection.edges.some((edge) => edge.source === node.id)
    )
  ) {
    errorsArray.push("Please select only nodes that are connected");
  }
  return errorsArray;
}
function updateGroupNodeTemplate(template: APITemplateType) {
  /*this function receives a template, iterates for it's items
	updating the visibility of all basic types setting it to advanced true*/
  Object.keys(template).forEach((key) => {
    let type = template[key].type;
    let input_types = template[key].input_types;
    if (
      (type === "str" ||
        type === "bool" ||
        type === "float" ||
        type === "code" ||
        type === "prompt" ||
        type === "file" ||
        type === "int" ||
        type === "dict" ||
        type === "NestedDict") &&
      !template[key].required &&
      !input_types
    ) {
      template[key].advanced = true;
    }
    //prevent code fields from showing on the group node
    if (type === "code") {
      template[key].show = false;
    }
  });
  return template;
}
export function mergeNodeTemplates({
  nodes,
  edges,
}: {
  nodes: NodeType[];
  edges: Edge[];
}): APITemplateType {
  /* this function receives a flow and iterate throw each node
		and merge the templates with only the visible fields
		if there are two keys with the same name in the flow, we will update the display name of each one
		to show from which node it came from
	*/
  let template: APITemplateType = {};
  nodes.forEach((node) => {
    let nodeTemplate = _.cloneDeep(node.data.node!.template);
    Object.keys(nodeTemplate)
      .filter((field_name) => field_name.charAt(0) !== "_")
      .forEach((key) => {
        if (!isHandleConnected(edges, key, nodeTemplate[key], node.id)) {
          template[key + "_" + node.id] = nodeTemplate[key];
          template[key + "_" + node.id].proxy = { id: node.id, field: key };
          if (node.type === "groupNode") {
            template[key + "_" + node.id].display_name =
              node.data.node!.flow!.name + " - " + nodeTemplate[key].name;
          } else {
            template[key + "_" + node.id].display_name =
              //data id already has the node name on it
              nodeTemplate[key].display_name
                ? nodeTemplate[key].display_name
                : nodeTemplate[key].name
                ? toTitleCase(nodeTemplate[key].name)
                : toTitleCase(key);
          }
        }
      });
  });
  return template;
}
function isHandleConnected(
  edges: Edge[],
  key: string,
  field: TemplateVariableType,
  nodeId: string
) {
  /*
		this function receives a flow and a handleId and check if there is a connection with this handle
	*/
  scapedJSONStringfy({ type: field.type, fieldName: key, id: nodeId });
  if (field.proxy) {
    if (
      edges.some(
        (e) =>
          e.targetHandle ===
          scapedJSONStringfy({
            type: field.type,
            fieldName: key,
            id: nodeId,
            proxy: { id: field.proxy!.id, field: field.proxy!.field },
            inputTypes: field.input_types,
          } as targetHandleType)
      )
    ) {
      return true;
    }
  } else {
    if (
      edges.some(
        (e) =>
          e.targetHandle ===
          scapedJSONStringfy({
            type: field.type,
            fieldName: key,
            id: nodeId,
            inputTypes: field.input_types,
          } as targetHandleType)
      )
    ) {
      return true;
    }
  }
  return false;
}

export function generateNodeTemplate(Flow: FlowType) {
  /*
		this function receives a flow and generate a template for the group node
	*/
  let template = mergeNodeTemplates({
    nodes: Flow.data!.nodes,
    edges: Flow.data!.edges,
  });
  updateGroupNodeTemplate(template);
  return template;
}

export function generateNodeFromFlow(
  flow: FlowType,
  getNodeId: (type: string) => string
): NodeType {
  const { nodes } = flow.data!;
  const outputNode = _.cloneDeep(findLastNode(flow.data!));
  const position = getMiddlePoint(nodes);
  let data = _.cloneDeep(flow);
  const id = getNodeId(outputNode?.data.type!);
  const newGroupNode: NodeType = {
    data: {
      id,
      type: outputNode?.data.type!,
      node: {
        output_types: outputNode!.data.node!.output_types,
        display_name: "Group",
        documentation: "",
        base_classes: outputNode!.data.node!.base_classes,
        description: "double click to edit description",
        template: generateNodeTemplate(data),
        flow: data,
      },
    },
    id,
    position,
    type: "genericNode",
  };
  return newGroupNode;
}

export function connectedInputNodesOnHandle(
  nodeId: string,
  handleId: string,
  { nodes, edges }: { nodes: NodeType[]; edges: Edge[] }
) {
  const connectedNodes: Array<{ name: string; id: string; isGroup: boolean }> =
    [];
  // return the nodes connected to the input handle of the node
  const TargetEdges = edges.filter((e) => e.target === nodeId);
  TargetEdges.forEach((edge) => {
    if (edge.targetHandle === handleId) {
      const sourceNode = nodes.find((n) => n.id === edge.source);
      if (sourceNode) {
        if (sourceNode.type === "groupNode") {
          let lastNode = findLastNode(sourceNode.data.node!.flow!.data!);
          while (lastNode && lastNode.type === "groupNode") {
            lastNode = findLastNode(lastNode.data.node!.flow!.data!);
          }
          if (lastNode) {
            connectedNodes.push({
              name: sourceNode.data.node!.flow!.name,
              id: lastNode.id,
              isGroup: true,
            });
          }
        } else {
          connectedNodes.push({
            name: sourceNode.data.type,
            id: sourceNode.id,
            isGroup: false,
          });
        }
      }
    }
  });
  return connectedNodes;
}

export function ungroupNode(
  groupNode: NodeDataType,
  BaseFlow: ReactFlowJsonObject
) {
  const { template, flow } = groupNode.node!;
  const gNodes: NodeType[] = flow!.data!.nodes;
  const gEdges = flow!.data!.edges;
  //redirect edges to correct proxy node
  let updatedEdges: Edge[] = [];
  BaseFlow.edges.forEach((edge) => {
    let newEdge = _.cloneDeep(edge);
    if (newEdge.target === groupNode.id) {
      const targetHandle: targetHandleType = newEdge.data.targetHandle;
      if (targetHandle.proxy) {
        let type = targetHandle.type;
        let field = targetHandle.proxy.field;
        let proxyId = targetHandle.proxy.id;
        let inputTypes = targetHandle.inputTypes;
        let node: NodeType = gNodes.find((n) => n.id === proxyId)!;
        if (node) {
          newEdge.target = proxyId;
          let newTargetHandle: targetHandleType = {
            fieldName: field,
            type,
            id: proxyId,
            inputTypes: inputTypes,
          };
          if (node.data.node?.flow) {
            newTargetHandle.proxy = {
              field: node.data.node.template[field].proxy?.field!,
              id: node.data.node.template[field].proxy?.id!,
            };
          }
          newEdge.data.targetHandle = newTargetHandle;
          newEdge.targetHandle = scapedJSONStringfy(newTargetHandle);
        }
      }
    }
    if (newEdge.source === groupNode.id) {
      const lastNode = _.cloneDeep(findLastNode(flow!.data!));
      newEdge.source = lastNode!.id;
      let newSourceHandle: sourceHandleType = scapeJSONParse(
        newEdge.sourceHandle!
      );
      newSourceHandle.id = lastNode!.id;
      newEdge.data.sourceHandle = newSourceHandle;
      newEdge.sourceHandle = scapedJSONStringfy(newSourceHandle);
    }
    if (edge.target === groupNode.id || edge.source === groupNode.id) {
      updatedEdges.push(newEdge);
    }
  });
  //update template values
  Object.keys(template).forEach((key) => {
    let { field, id } = template[key].proxy!;
    let nodeIndex = gNodes.findIndex((n) => n.id === id);
    if (nodeIndex !== -1) {
      let display_name: string;
      let show = gNodes[nodeIndex].data.node!.template[field].show;
      let advanced = gNodes[nodeIndex].data.node!.template[field].advanced;
      if (gNodes[nodeIndex].data.node!.template[field].display_name) {
        display_name =
          gNodes[nodeIndex].data.node!.template[field].display_name;
      } else {
        display_name = gNodes[nodeIndex].data.node!.template[field].name;
      }
      gNodes[nodeIndex].data.node!.template[field] = template[key];
      gNodes[nodeIndex].data.node!.template[field].show = show;
      gNodes[nodeIndex].data.node!.template[field].advanced = advanced;
      gNodes[nodeIndex].data.node!.template[field].display_name = display_name;
    }
  });

  const nodes = [
    ...BaseFlow.nodes.filter((n) => n.id !== groupNode.id),
    ...gNodes,
  ];
  const edges = [
    ...BaseFlow.edges.filter(
      (e) => e.target !== groupNode.id && e.source !== groupNode.id
    ),
    ...gEdges,
    ...updatedEdges,
  ];
  BaseFlow.nodes = nodes;
  BaseFlow.edges = edges;
}

export function expandGroupNode(
  groupNode: NodeDataType,
  ReactFlowInstance: ReactFlowInstance
) {
  const { template, flow } = _.cloneDeep(groupNode.node!);
  const gNodes: NodeType[] = flow?.data?.nodes!;
  const gEdges = flow!.data!.edges;
  console.log(gEdges);
  //redirect edges to correct proxy node
  let updatedEdges: Edge[] = [];
  ReactFlowInstance.getEdges().forEach((edge) => {
    let newEdge = _.cloneDeep(edge);
    if (newEdge.target === groupNode.id) {
      const targetHandle: targetHandleType = newEdge.data.targetHandle;
      if (targetHandle.proxy) {
        let type = targetHandle.type;
        let field = targetHandle.proxy.field;
        let proxyId = targetHandle.proxy.id;
        let inputTypes = targetHandle.inputTypes;
        let node: NodeType = gNodes.find((n) => n.id === proxyId)!;
        if (node) {
          newEdge.target = proxyId;
          let newTargetHandle: targetHandleType = {
            fieldName: field,
            type,
            id: proxyId,
            inputTypes: inputTypes,
          };
          if (node.data.node?.flow) {
            newTargetHandle.proxy = {
              field: node.data.node.template[field].proxy?.field!,
              id: node.data.node.template[field].proxy?.id!,
            };
          }
          newEdge.data.targetHandle = newTargetHandle;
          newEdge.targetHandle = scapedJSONStringfy(newTargetHandle);
        }
      }
    }
    if (newEdge.source === groupNode.id) {
      const lastNode = _.cloneDeep(findLastNode(flow!.data!));
      newEdge.source = lastNode!.id;
      let newSourceHandle: sourceHandleType = scapeJSONParse(
        newEdge.sourceHandle!
      );
      newSourceHandle.id = lastNode!.id;
      newEdge.data.sourceHandle = newSourceHandle;
      newEdge.sourceHandle = scapedJSONStringfy(newSourceHandle);
    }
    if (edge.target === groupNode.id || edge.source === groupNode.id) {
      updatedEdges.push(newEdge);
    }
  });
  //update template values
  Object.keys(template).forEach((key) => {
    let { field, id } = template[key].proxy!;
    let nodeIndex = gNodes.findIndex((n) => n.id === id);
    if (nodeIndex !== -1) {
      let proxy: { id: string; field: string } | undefined;
      let display_name: string;
      let show = gNodes[nodeIndex].data.node!.template[field].show;
      let advanced = gNodes[nodeIndex].data.node!.template[field].advanced;
      if (gNodes[nodeIndex].data.node!.template[field].display_name) {
        display_name =
          gNodes[nodeIndex].data.node!.template[field].display_name;
      } else {
        display_name = gNodes[nodeIndex].data.node!.template[field].name;
      }
      if (gNodes[nodeIndex].data.node!.template[field].proxy) {
        proxy = gNodes[nodeIndex].data.node!.template[field].proxy;
      }
      gNodes[nodeIndex].data.node!.template[field] = template[key];
      gNodes[nodeIndex].data.node!.template[field].show = show;
      gNodes[nodeIndex].data.node!.template[field].advanced = advanced;
      gNodes[nodeIndex].data.node!.template[field].display_name = display_name;
      gNodes[nodeIndex].selected = false;
      if (proxy) {
        gNodes[nodeIndex].data.node!.template[field].proxy = proxy;
      } else {
        delete gNodes[nodeIndex].data.node!.template[field].proxy;
      }
    }
  });

  const nodes = [
    ...ReactFlowInstance.getNodes().filter((n) => n.id !== groupNode.id),
    ...gNodes,
  ];
  const edges = [
    ...ReactFlowInstance.getEdges().filter(
      (e) => e.target !== groupNode.id && e.source !== groupNode.id
    ),
    ...gEdges,
    ...updatedEdges,
  ];
  console.log(edges);
  ReactFlowInstance.setNodes(nodes);
  ReactFlowInstance.setEdges(edges);
}

export function processFlow(FlowObject: ReactFlowJsonObject) {
  let clonedFLow = _.cloneDeep(FlowObject);
  clonedFLow.nodes.forEach((node: NodeType) => {
    if (node.data.node?.flow) {
      processFlow(node.data.node!.flow!.data!);
      ungroupNode(node.data, clonedFLow);
    }
  });
  return clonedFLow;
}

export function getGroupStatus(
  flow: FlowType,
  ssData: { [key: string]: { valid: boolean; params: string } }
) {
  let status = { valid: true, params: "Built sucessfully ✨" };
  const { nodes } = flow.data!;
  const ids = nodes.map((n: NodeType) => n.data.id);
  ids.forEach((id) => console.log(ssData[id]));
  ids.forEach((id) => {
    if (!ssData[id]) {
      status = ssData[id];
      return;
    }
    if (!ssData[id].valid) {
      status = { valid: false, params: ssData[id].params };
    }
  });
  return status;
>>>>>>> efe0197b
}<|MERGE_RESOLUTION|>--- conflicted
+++ resolved
@@ -8,17 +8,12 @@
   ReactFlowJsonObject,
   XYPosition,
 } from "reactflow";
-<<<<<<< HEAD
+import ShortUniqueId from "short-unique-id";
 import {
   INPUT_TYPES,
   OUTPUT_TYPES,
   specialCharsRegex,
 } from "../constants/constants";
-import { APITemplateType } from "../types/api";
-import { FlowType, NodeDataType, NodeType } from "../types/flow";
-=======
-import ShortUniqueId from "short-unique-id";
-import { specialCharsRegex } from "../constants/constants";
 import { APITemplateType, TemplateVariableType } from "../types/api";
 import {
   FlowType,
@@ -27,7 +22,6 @@
   sourceHandleType,
   targetHandleType,
 } from "../types/flow";
->>>>>>> efe0197b
 import {
   cleanEdgesType,
   findLastNodeType,
@@ -457,14 +451,14 @@
   });
 }
 
-<<<<<<< HEAD
 export function isInputNode(nodeData: NodeDataType): boolean {  
   return INPUT_TYPES.has(nodeData.type);
 }
 
 export function isOutputNode(nodeData: NodeDataType): boolean {
   return OUTPUT_TYPES.has(nodeData.type);
-=======
+}
+
 export function scapedJSONStringfy(json: object): string {
   return customStringify(json).replace(/"/g, "œ");
 }
@@ -1053,5 +1047,4 @@
     }
   });
   return status;
->>>>>>> efe0197b
 }