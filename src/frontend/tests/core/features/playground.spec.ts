--- conflicted
+++ resolved
@@ -11,94 +11,6 @@
     if (!process.env.CI) {
       dotenv.config({ path: path.resolve(__dirname, "../../.env") });
     }
-<<<<<<< HEAD
-  } catch (error) {
-    modalCount = 0;
-  }
-
-  while (modalCount === 0) {
-    await page.getByText("New Flow", { exact: true }).click();
-    await page.waitForSelector('[data-testid="modal-title"]', {
-      timeout: 3000,
-    });
-    modalCount = await page.getByTestId("modal-title")?.count();
-  }
-
-  await page.waitForSelector('[data-testid="blank-flow"]', {
-    timeout: 30000,
-  });
-
-  await page.getByTestId("blank-flow").click();
-
-  await page.getByTestId("sidebar-search-input").click();
-  await page.getByTestId("sidebar-search-input").fill("chat output");
-  await page.waitForSelector('[data-testid="outputsChat Output"]', {
-    timeout: 1000,
-  });
-
-  await page
-    .getByTestId("outputsChat Output")
-    .dragTo(page.locator('//*[@id="react-flow-id"]'));
-  await page.mouse.up();
-  await page.mouse.down();
-
-  await page.getByTestId("fit_view").click();
-  await page.getByTestId("zoom_out").click();
-  await page.getByTestId("zoom_out").click();
-  await page.getByTestId("zoom_out").click();
-  await page.getByTestId("zoom_out").click();
-  await page.getByTestId("zoom_out").click();
-  await page.getByTestId("zoom_out").click();
-  await page.getByTestId("zoom_out").click();
-
-  await page.getByTestId("sidebar-search-input").click();
-  await page.getByTestId("sidebar-search-input").fill("chat input");
-  await page.waitForSelector('[data-testid="inputsChat Input"]', {
-    timeout: 1000,
-  });
-
-  await page
-    .getByTestId("inputsChat Input")
-    .dragTo(page.locator('//*[@id="react-flow-id"]'));
-  await page.mouse.up();
-  await page.mouse.down();
-
-  await page.waitForSelector('[data-testid="fit_view"]', {
-    timeout: 100000,
-  });
-
-  await page.getByTestId("sidebar-search-input").click();
-  await page.getByTestId("sidebar-search-input").fill("text output");
-  await page.waitForSelector('[data-testid="outputsText Output"]', {
-    timeout: 1000,
-  });
-
-  await page
-    .getByTestId("outputsText Output")
-    .dragTo(page.locator('//*[@id="react-flow-id"]'));
-  await page.mouse.up();
-  await page.mouse.down();
-
-  await page.getByTestId("fit_view").click();
-  await page.getByTestId("zoom_out").click();
-  await page.getByTestId("zoom_out").click();
-  await page.getByTestId("zoom_out").click();
-  await page.getByTestId("zoom_out").click();
-  await page.getByTestId("zoom_out").click();
-  await page.getByTestId("zoom_out").click();
-  await page.getByTestId("zoom_out").click();
-
-  const elementsChatInput = await page
-    .locator('[data-testid="handle-chatinput-shownode-message-right"]')
-    .all();
-
-  let visibleElementHandle;
-
-  for (const element of elementsChatInput) {
-    if (await element.isVisible()) {
-      visibleElementHandle = element;
-      break;
-=======
 
     await awaitBootstrapTest(page);
 
@@ -167,7 +79,6 @@
         visibleElementHandle = element;
         break;
       }
->>>>>>> 3e099ac7
     }
 
     // Click and hold on the first element
@@ -225,127 +136,6 @@
         break;
       }
     }
-<<<<<<< HEAD
-  }
-
-  await visibleElementHandle.hover();
-
-  // Release the mouse
-  await page.mouse.up();
-
-  await page.getByTestId("fit_view").click();
-  await page.getByText("Playground", { exact: true }).last().click();
-  await page.waitForSelector('[data-testid="input-chat-playground"]', {
-    timeout: 100000,
-  });
-
-  //send message
-  await page.getByTestId("input-chat-playground").click();
-  await page.getByTestId("input-chat-playground").fill("message 1");
-  await page.keyboard.press("Enter");
-  //check message
-  await page.getByTestId("chat-message-User-message 1").click();
-  await page
-    .getByTestId("chat-message-AI-message 1")
-    .getByText("message")
-    .click();
-  //check session
-  await page.getByText("Default Session").first().click();
-  await page.getByTestId("chat-message-User-message 1").click();
-  //check edit message
-  await page.getByTestId("chat-message-User-message 1").hover();
-  await page
-    .locator("div")
-    .filter({ hasText: /^Usermessage 1$/ })
-    .getByTestId("icon-Pen")
-    .click();
-  await page.waitForSelector('[data-testid="textarea"]', {
-    timeout: 500,
-  });
-
-  await page.getByTestId("textarea").fill("edit_1");
-  await page.getByTestId("save-button").click();
-  await page.getByTestId("chat-message-User-edit_1").click();
-  await page.getByTestId("chat-message-User-edit_1").hover();
-  // check cancel edit
-  await page.getByTestId("sender_name_user").hover();
-  await page.getByTestId("icon-Pen").first().click();
-  await page.waitForSelector('[data-testid="textarea"]', {
-    timeout: 500,
-  });
-  await page.getByTestId("textarea").fill("cancel_edit");
-  await page.getByTestId("cancel-button").click();
-  await page.getByTestId("chat-message-User-edit_1").click();
-  await page.getByTestId("chat-message-User-edit_1").hover();
-  //check edit bot message
-  await page
-    .getByTestId("chat-message-AI-message 1")
-    .getByText("message")
-    .click();
-  await page.getByTestId("chat-message-AI-message 1").hover();
-  await page.getByTestId("icon-Pen").last().click();
-  await page.waitForSelector('[data-testid="textarea"]', {
-    timeout: 500,
-  });
-
-  await page.getByTestId("textarea").fill("edit_bot_1");
-  await page.getByTestId("save-button").click();
-  await page.getByText("edit_bot_1").click();
-  // check cancel edit bot
-  await page.getByTestId("chat-message-AI-edit_bot_1").hover();
-  await page.getByTestId("icon-Pen").last().click();
-  await page.waitForSelector('[data-testid="textarea"]', {
-    timeout: 500,
-  });
-
-  await page.getByTestId("textarea").fill("edit_bot_cancel");
-  await page.getByTestId("cancel-button").click();
-  await page.getByText("edit_bot_1").click();
-  await page.getByTestId("chat-message-AI-edit_bot_1").hover();
-  // check table messages view
-  await page.getByRole("combobox").click();
-  await page.getByLabel("Message logs").click();
-  await page.getByText("Page 1 of 1", { exact: true }).click();
-  // check rename session
-  await page.getByRole("combobox").click();
-  await page.getByLabel("Rename").getByText("Rename").click();
-  await page.getByRole("textbox").fill("new name");
-  await page.getByTestId("icon-Check").click();
-  await page.waitForSelector('[data-testid="session-selector"]', {
-    timeout: 500,
-  });
-
-  await page.getByTestId("session-selector").getByText("new name").click();
-  // check cancel rename
-  await page.getByRole("combobox").click();
-  await page.getByLabel("Rename").getByText("Rename").click();
-  await page.getByRole("textbox").fill("cancel name");
-  await page.getByTestId("session-selector").getByTestId("icon-X").click();
-  await page.getByTestId("session-selector").getByText("new name").click();
-  // check cancel rename blur
-  await page.getByRole("combobox").click();
-  await page.getByLabel("Rename").getByText("Rename").click();
-  await page.getByRole("textbox").fill("cancel_blur");
-  await page.getByText("PlaygroundChat").click();
-  await page.getByTestId("session-selector").getByText("new name").click();
-  // check delete session
-  await page.getByRole("combobox").click();
-  await page.getByLabel("Delete").click();
-  await page.getByRole("heading", { name: "New chat" }).click();
-  // check new session
-  await page.getByTestId("input-chat-playground").click();
-  await page.getByTestId("input-chat-playground").fill("session_after_delete");
-  await page.keyboard.press("Enter");
-  await page.getByTestId("chat-message-User-session_after_delete").click();
-  await expect(page.getByTestId("session-selector")).toBeVisible();
-
-  // check new chat
-  await page.getByTestId("new-chat").click();
-  await page.waitForSelector('text="New chat"', {
-    timeout: 5000,
-  });
-});
-=======
 
     await visibleElementHandle.hover();
 
@@ -470,5 +260,4 @@
     const sessionElements = await page.getByTestId("session-selector").all();
     expect(sessionElements.length).toBe(2);
   },
-);
->>>>>>> 3e099ac7
+);