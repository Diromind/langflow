import { expect, test } from "@playwright/test";
import uaParser from "ua-parser-js";

test("LangflowShortcuts", async ({ page }) => {
  const getUA = await page.evaluate(() => navigator.userAgent);
  const userAgentInfo = uaParser(getUA);
  let control = "Control";

  if (userAgentInfo.os.name.includes("Mac")) {
    control = "Meta";
  }

  await page.goto("http:localhost:3000/");
  await page.waitForTimeout(1000);

  await page.locator('//*[@id="new-project-btn"]').click();
  await page.waitForTimeout(1000);

  await page.getByTestId("blank-flow").click();
  await page.waitForTimeout(1000);
  await page.getByTestId("extended-disclosure").click();
  await page.getByPlaceholder("Search").click();
<<<<<<< HEAD
  await page.getByPlaceholder("Search").fill("prompt");
=======
  await page.getByPlaceholder("Search").fill("ollama");
>>>>>>> 06fcb61d

  await page.waitForTimeout(1000);

  await page
<<<<<<< HEAD
    .locator('//*[@id="inputsPrompt"]')
    .dragTo(page.getByTestId("oi"));
  await page.mouse.up();
  await page.mouse.down();

  await page.getByTestId("title-Prompt").click();
  await page.keyboard.press(`${control}+e`);
  await page.locator('//*[@id="saveChangesBtn"]').click();

  await page.getByTestId("title-Prompt").click();
  await page.keyboard.press(`${control}+d`);

  let numberOfNodes = await page.getByTestId("title-Prompt").count();
=======
    .getByTestId("modelsOllama")
    .dragTo(page.locator('//*[@id="react-flow-id"]'));
  await page.mouse.up();
  await page.mouse.down();

  await page.locator('//*[@id="react-flow-id"]/div/div[2]/button[3]').click();
  await page
    .locator('//*[@id="react-flow-id"]/div[1]/div[2]/button[2]')
    .click();

  await page
    .locator('//*[@id="react-flow-id"]/div[1]/div[2]/button[2]')
    .click();

  await page
    .locator('//*[@id="react-flow-id"]/div[1]/div[2]/button[2]')
    .click();
  await page.getByTestId("title-Ollama").click();
  await page.keyboard.press(`${control}+Shift+A`);
  await page.locator('//*[@id="saveChangesBtn"]').click();

  await page.getByTestId("title-Ollama").click();
  await page.keyboard.press(`${control}+d`);

  let numberOfNodes = await page.getByTestId("title-Ollama").count();
>>>>>>> 06fcb61d
  if (numberOfNodes != 2) {
    expect(false).toBeTruthy();
  }

  await page
    .locator(
      '//*[@id="react-flow-id"]/div[1]/div[1]/div[1]/div/div[2]/div[2]/div/div[1]/div/div[1]/div/div/div[1]'
    )
    .click();
  await page.keyboard.press("Backspace");

<<<<<<< HEAD
  numberOfNodes = await page.getByTestId("title-Prompt").count();
=======
  numberOfNodes = await page.getByTestId("title-Ollama").count();
>>>>>>> 06fcb61d
  if (numberOfNodes != 1) {
    expect(false).toBeTruthy();
  }

<<<<<<< HEAD
  await page.getByTestId("title-Prompt").click();
  await page.keyboard.press(`${control}+c`);

  await page.getByTestId("title-Prompt").click();
  await page.keyboard.press(`${control}+v`);

  numberOfNodes = await page.getByTestId("title-Prompt").count();
=======
  await page.getByTestId("title-Ollama").click();
  await page.keyboard.press(`${control}+c`);

  await page.getByTestId("title-Ollama").click();
  await page.keyboard.press(`${control}+v`);

  numberOfNodes = await page.getByTestId("title-Ollama").count();
>>>>>>> 06fcb61d
  if (numberOfNodes != 2) {
    expect(false).toBeTruthy();
  }

  await page
    .locator(
      '//*[@id="react-flow-id"]/div[1]/div[1]/div[1]/div/div[2]/div[2]/div/div[1]/div/div[1]/div/div/div[1]'
    )
    .click();
  await page.keyboard.press("Backspace");

<<<<<<< HEAD
  await page.getByTestId("title-Prompt").click();
  await page.keyboard.press(`${control}+x`);

  numberOfNodes = await page.getByTestId("title-Prompt").count();
=======
  await page.getByTestId("title-Ollama").click();
  await page.keyboard.press(`${control}+x`);

  numberOfNodes = await page.getByTestId("title-Ollama").count();
>>>>>>> 06fcb61d
  if (numberOfNodes != 0) {
    expect(false).toBeTruthy();
  }
  await page.keyboard.press(`${control}+v`);
<<<<<<< HEAD
  numberOfNodes = await page.getByTestId("title-Prompt").count();
=======
  numberOfNodes = await page.getByTestId("title-Ollama").count();
>>>>>>> 06fcb61d
  if (numberOfNodes != 1) {
    expect(false).toBeTruthy();
  }
});<|MERGE_RESOLUTION|>--- conflicted
+++ resolved
@@ -20,30 +20,11 @@
   await page.waitForTimeout(1000);
   await page.getByTestId("extended-disclosure").click();
   await page.getByPlaceholder("Search").click();
-<<<<<<< HEAD
-  await page.getByPlaceholder("Search").fill("prompt");
-=======
   await page.getByPlaceholder("Search").fill("ollama");
->>>>>>> 06fcb61d
 
   await page.waitForTimeout(1000);
 
   await page
-<<<<<<< HEAD
-    .locator('//*[@id="inputsPrompt"]')
-    .dragTo(page.getByTestId("oi"));
-  await page.mouse.up();
-  await page.mouse.down();
-
-  await page.getByTestId("title-Prompt").click();
-  await page.keyboard.press(`${control}+e`);
-  await page.locator('//*[@id="saveChangesBtn"]').click();
-
-  await page.getByTestId("title-Prompt").click();
-  await page.keyboard.press(`${control}+d`);
-
-  let numberOfNodes = await page.getByTestId("title-Prompt").count();
-=======
     .getByTestId("modelsOllama")
     .dragTo(page.locator('//*[@id="react-flow-id"]'));
   await page.mouse.up();
@@ -69,7 +50,6 @@
   await page.keyboard.press(`${control}+d`);
 
   let numberOfNodes = await page.getByTestId("title-Ollama").count();
->>>>>>> 06fcb61d
   if (numberOfNodes != 2) {
     expect(false).toBeTruthy();
   }
@@ -81,24 +61,11 @@
     .click();
   await page.keyboard.press("Backspace");
 
-<<<<<<< HEAD
-  numberOfNodes = await page.getByTestId("title-Prompt").count();
-=======
   numberOfNodes = await page.getByTestId("title-Ollama").count();
->>>>>>> 06fcb61d
   if (numberOfNodes != 1) {
     expect(false).toBeTruthy();
   }
 
-<<<<<<< HEAD
-  await page.getByTestId("title-Prompt").click();
-  await page.keyboard.press(`${control}+c`);
-
-  await page.getByTestId("title-Prompt").click();
-  await page.keyboard.press(`${control}+v`);
-
-  numberOfNodes = await page.getByTestId("title-Prompt").count();
-=======
   await page.getByTestId("title-Ollama").click();
   await page.keyboard.press(`${control}+c`);
 
@@ -106,7 +73,6 @@
   await page.keyboard.press(`${control}+v`);
 
   numberOfNodes = await page.getByTestId("title-Ollama").count();
->>>>>>> 06fcb61d
   if (numberOfNodes != 2) {
     expect(false).toBeTruthy();
   }
@@ -118,26 +84,15 @@
     .click();
   await page.keyboard.press("Backspace");
 
-<<<<<<< HEAD
-  await page.getByTestId("title-Prompt").click();
-  await page.keyboard.press(`${control}+x`);
-
-  numberOfNodes = await page.getByTestId("title-Prompt").count();
-=======
   await page.getByTestId("title-Ollama").click();
   await page.keyboard.press(`${control}+x`);
 
   numberOfNodes = await page.getByTestId("title-Ollama").count();
->>>>>>> 06fcb61d
   if (numberOfNodes != 0) {
     expect(false).toBeTruthy();
   }
   await page.keyboard.press(`${control}+v`);
-<<<<<<< HEAD
-  numberOfNodes = await page.getByTestId("title-Prompt").count();
-=======
   numberOfNodes = await page.getByTestId("title-Ollama").count();
->>>>>>> 06fcb61d
   if (numberOfNodes != 1) {
     expect(false).toBeTruthy();
   }
