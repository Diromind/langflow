import { expect, test } from "@playwright/test";
import { readFileSync } from "fs";
import { awaitBootstrapTest } from "../../utils/await-bootstrap-test";

test("user must be able to update outdated components by update all button", async ({
  page,
}) => {
  await awaitBootstrapTest(page);

  await page.locator("span").filter({ hasText: "Close" }).first().click();

  await page.locator("span").filter({ hasText: "My Collection" }).isVisible();
  // Read your file into a buffer.
  const jsonContent = readFileSync("tests/assets/outdated_flow.json", "utf-8");

  // Create the DataTransfer and File
  const dataTransfer = await page.evaluateHandle((data) => {
    const dt = new DataTransfer();
    // Convert the buffer to a hex array
    const file = new File([data], "outdated_flow.json", {
      type: "application/json",
    });
    dt.items.add(file);
    return dt;
  }, jsonContent);

  // Now dispatch
  await page.getByTestId("cards-wrapper").dispatchEvent("drop", {
    dataTransfer,
  });

  await page.waitForTimeout(1000);

  await page.waitForSelector("data-testid=list-card", {
    timeout: 3000,
  });

  await page.getByTestId("list-card").first().click();

  await expect(page.getByText("Updates are available for 5")).toBeVisible({
    timeout: 30000,
  });

  let outdatedComponents = await page.getByTestId("update-button").count();
  expect(outdatedComponents).toBe(1);

  let outdatedBreakingComponents = await page
    .getByTestId("review-button")
    .count();
  expect(outdatedBreakingComponents).toBe(4);

  expect(await page.getByTestId("update-all-button")).toHaveText("Review All");

  await page.getByTestId("update-all-button").click();

  expect(
    await page.locator('input[data-ref="eInput"]').nth(2).isChecked(),
  ).toBe(false);

  expect(
    await page.locator('input[data-ref="eInput"]').nth(3).isChecked(),
  ).toBe(false);

  expect(
    await page.locator('input[data-ref="eInput"]').nth(4).isChecked(),
  ).toBe(true);

  expect(
    await page.locator('input[data-ref="eInput"]').nth(5).isChecked(),
  ).toBe(false);

  expect(
    await page.locator('input[data-ref="eInput"]').nth(6).isChecked(),
  ).toBe(false);

  await page
    .getByRole("checkbox", { name: "Column with Header Selection" })
    .check();

  expect(await page.getByTestId("backup-flow-checkbox").isChecked()).toBe(true);
  await page.getByTestId("backup-flow-checkbox").click();

  await page.getByRole("button", { name: "Update Components" }).click();

  await expect(page.getByTestId("update-button")).toHaveCount(0, {
    timeout: 5000,
  });

  await expect(page.getByTestId("review-button")).toHaveCount(0, {
    timeout: 5000,
  });
});

test("user must be able to update outdated components by each outdated component", async ({
  page,
}) => {
  await awaitBootstrapTest(page);

  await page.locator("span").filter({ hasText: "Close" }).first().click();

  await page.locator("span").filter({ hasText: "My Collection" }).isVisible();
  // Read your file into a buffer.
  const jsonContent = readFileSync("tests/assets/outdated_flow.json", "utf-8");

  // Create the DataTransfer and File
  const dataTransfer = await page.evaluateHandle((data) => {
    const dt = new DataTransfer();
    // Convert the buffer to a hex array
    const file = new File([data], "outdated_flow.json", {
      type: "application/json",
    });
    dt.items.add(file);
    return dt;
  }, jsonContent);

  // Now dispatch
  await page.getByTestId("cards-wrapper").dispatchEvent("drop", {
    dataTransfer,
  });

  await page.waitForTimeout(1000);

  await page.waitForSelector("data-testid=list-card", {
    timeout: 3000,
  });

  await page.getByTestId("list-card").first().click();

  await expect(page.getByText("Updates are available for 5")).toBeVisible({
<<<<<<< HEAD
=======
    timeout: 30000,
  });

  let outdatedComponents = await page.getByTestId("update-button").count();
  expect(outdatedComponents).toBe(1);

  let outdatedBreakingComponents = await page
    .getByTestId("review-button")
    .count();
  expect(outdatedBreakingComponents).toBe(4);

  expect(await page.getByTestId("update-all-button")).toHaveText("Review All");

  await page.getByTestId("review-button").first().click();

  await page.waitForSelector("button[data-testid='backup-flow-checkbox']", {
>>>>>>> 09a65f6f
    timeout: 30000,
  });

  expect(await page.getByTestId("backup-flow-checkbox").isChecked()).toBe(true);

<<<<<<< HEAD
  await page.getByTestId("update-all-button").click();
  await page
    .getByRole("checkbox", { name: "Column with Header Selection" })
    .check();
  await page
    .getByRole("checkbox", { name: "Create backup flow before" })
    .click();
  await page.getByRole("button", { name: "Update Components" }).click();
  await expect(page.getByTestId("icon-AlertTriangle")).toHaveCount(0, {
=======
  await page.getByRole("button", { name: "Update Component" }).click();

  await expect(page.getByTestId("update-button")).toHaveCount(1, {
    timeout: 5000,
  });

  await expect(page.getByTestId("review-button")).toHaveCount(3, {
>>>>>>> 09a65f6f
    timeout: 5000,
  });

  await expect(page.getByText("Updates are available for 4")).toBeVisible({
    timeout: 30000,
  });

  expect(await page.getByTestId("update-all-button")).toHaveText("Review All");

  await page.getByTestId("update-button").first().click();

  await expect(page.getByTestId("update-button")).toHaveCount(0, {
    timeout: 5000,
  });

  await expect(page.getByTestId("review-button")).toHaveCount(3, {
    timeout: 5000,
  });

  await awaitBootstrapTest(page, { skipModal: true });

  await expect(page.getByText("Backup").count()).toBeGreaterThan(0);
});<|MERGE_RESOLUTION|>--- conflicted
+++ resolved
@@ -127,8 +127,6 @@
   await page.getByTestId("list-card").first().click();
 
   await expect(page.getByText("Updates are available for 5")).toBeVisible({
-<<<<<<< HEAD
-=======
     timeout: 30000,
   });
 
@@ -145,23 +143,11 @@
   await page.getByTestId("review-button").first().click();
 
   await page.waitForSelector("button[data-testid='backup-flow-checkbox']", {
->>>>>>> 09a65f6f
     timeout: 30000,
   });
 
   expect(await page.getByTestId("backup-flow-checkbox").isChecked()).toBe(true);
 
-<<<<<<< HEAD
-  await page.getByTestId("update-all-button").click();
-  await page
-    .getByRole("checkbox", { name: "Column with Header Selection" })
-    .check();
-  await page
-    .getByRole("checkbox", { name: "Create backup flow before" })
-    .click();
-  await page.getByRole("button", { name: "Update Components" }).click();
-  await expect(page.getByTestId("icon-AlertTriangle")).toHaveCount(0, {
-=======
   await page.getByRole("button", { name: "Update Component" }).click();
 
   await expect(page.getByTestId("update-button")).toHaveCount(1, {
@@ -169,7 +155,6 @@
   });
 
   await expect(page.getByTestId("review-button")).toHaveCount(3, {
->>>>>>> 09a65f6f
     timeout: 5000,
   });
 
