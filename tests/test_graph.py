<<<<<<< HEAD
import copy
=======
>>>>>>> 82ad4584
import json
import os
from pathlib import Path
import pickle
from typing import Type, Union
from langflow.graph.edge.base import Edge
from langflow.graph.vertex.base import Vertex
from langchain.agents import AgentExecutor
import pytest
from langchain.chains.base import Chain
from langchain.llms.fake import FakeListLLM
from langflow.graph import Graph
from langflow.graph.vertex.types import (
    FileToolVertex,
    LLMVertex,
    ToolkitVertex,
)
from langflow.processing.process import get_result_and_thought
from langflow.utils.payload import get_root_node
from langflow.graph.graph.utils import (
    find_last_node,
    set_new_target_handle,
    ungroup_node,
    process_flow,
    update_source_handle,
    update_target_handle,
    update_template,
)

# Test cases for the graph module

# now we have three types of graph:
# BASIC_EXAMPLE_PATH, COMPLEX_EXAMPLE_PATH, OPENAPI_EXAMPLE_PATH


@pytest.fixture
def sample_template():
    return {
        "field1": {"proxy": {"field": "some_field", "id": "node1"}},
        "field2": {"proxy": {"field": "other_field", "id": "node2"}},
    }


@pytest.fixture
def sample_nodes():
    return [
        {
            "id": "node1",
            "data": {
                "node": {
                    "template": {
                        "some_field": {"show": True, "advanced": False, "name": "Name1"}
                    }
                }
            },
        },
        {
            "id": "node2",
            "data": {
                "node": {
                    "template": {
                        "other_field": {
                            "show": False,
                            "advanced": True,
                            "display_name": "DisplayName2",
                        }
                    }
                }
            },
        },
        {
            "id": "node3",
            "data": {
                "node": {
                    "template": {"unrelated_field": {"show": True, "advanced": True}}
                }
            },
        },
    ]


def get_node_by_type(graph, node_type: Type[Vertex]) -> Union[Vertex, None]:
    """Get a node by type"""
    return next((node for node in graph.nodes if isinstance(node, node_type)), None)


def test_graph_structure(basic_graph):
    assert isinstance(basic_graph, Graph)
    assert len(basic_graph.nodes) > 0
    assert len(basic_graph.edges) > 0
    for node in basic_graph.nodes:
        assert isinstance(node, Vertex)
    for edge in basic_graph.edges:
        assert isinstance(edge, Edge)
        assert edge.source in basic_graph.nodes
        assert edge.target in basic_graph.nodes


def test_circular_dependencies(basic_graph):
    assert isinstance(basic_graph, Graph)

    def check_circular(node, visited):
        visited.add(node)
        neighbors = basic_graph.get_nodes_with_target(node)
        for neighbor in neighbors:
            if neighbor in visited:
                return True
            if check_circular(neighbor, visited.copy()):
                return True
        return False

    for node in basic_graph.nodes:
        assert not check_circular(node, set())


def test_invalid_node_types():
    graph_data = {
        "nodes": [
            {
                "id": "1",
                "data": {
                    "node": {
                        "base_classes": ["BaseClass"],
                        "template": {
                            "_type": "InvalidNodeType",
                        },
                    },
                },
            },
        ],
        "edges": [],
    }
    with pytest.raises(Exception):
        Graph(graph_data["nodes"], graph_data["edges"])


def test_get_nodes_with_target(basic_graph):
    """Test getting connected nodes"""
    assert isinstance(basic_graph, Graph)
    # Get root node
    root = get_root_node(basic_graph)
    assert root is not None
    connected_nodes = basic_graph.get_nodes_with_target(root)
    assert connected_nodes is not None


def test_get_node_neighbors_basic(basic_graph):
    """Test getting node neighbors"""

    assert isinstance(basic_graph, Graph)
    # Get root node
    root = get_root_node(basic_graph)
    assert root is not None
    neighbors = basic_graph.get_node_neighbors(root)
    assert neighbors is not None
    assert isinstance(neighbors, dict)
    # Root Node is an Agent, it requires an LLMChain and tools
    # We need to check if there is a Chain in the one of the neighbors'
    # data attribute in the type key
    assert any(
        "ConversationBufferMemory" in neighbor.data["type"]
        for neighbor, val in neighbors.items()
        if val
    )

    assert any(
        "OpenAI" in neighbor.data["type"] for neighbor, val in neighbors.items() if val
    )


def test_get_node(basic_graph):
    """Test getting a single node"""
    node_id = basic_graph.nodes[0].id
    node = basic_graph.get_node(node_id)
    assert isinstance(node, Vertex)
    assert node.id == node_id


def test_build_nodes(basic_graph):
    """Test building nodes"""

    assert len(basic_graph.nodes) == len(basic_graph._nodes)
    for node in basic_graph.nodes:
        assert isinstance(node, Vertex)


def test_build_edges(basic_graph):
    """Test building edges"""
    assert len(basic_graph.edges) == len(basic_graph._edges)
    for edge in basic_graph.edges:
        assert isinstance(edge, Edge)
        assert isinstance(edge.source, Vertex)
        assert isinstance(edge.target, Vertex)


def test_get_root_node(client, basic_graph, complex_graph):
    """Test getting root node"""
    assert isinstance(basic_graph, Graph)
    root = get_root_node(basic_graph)
    assert root is not None
    assert isinstance(root, Vertex)
    assert root.data["type"] == "TimeTravelGuideChain"
    # For complex example, the root node is a ZeroShotAgent too
    assert isinstance(complex_graph, Graph)
    root = get_root_node(complex_graph)
    assert root is not None
    assert isinstance(root, Vertex)
    assert root.data["type"] == "ZeroShotAgent"


def test_validate_edges(basic_graph):
    """Test validating edges"""

    assert isinstance(basic_graph, Graph)
    # all edges should be valid
    assert all(edge.valid for edge in basic_graph.edges)


def test_matched_type(basic_graph):
    """Test matched type attribute in Edge"""
    assert isinstance(basic_graph, Graph)
    # all edges should be valid
    assert all(edge.valid for edge in basic_graph.edges)
    # all edges should have a matched_type attribute
    assert all(hasattr(edge, "matched_type") for edge in basic_graph.edges)
    # The matched_type attribute should be in the source_types attr
    assert all(edge.matched_type in edge.source_types for edge in basic_graph.edges)


def test_build_params(basic_graph):
    """Test building params"""

    assert isinstance(basic_graph, Graph)
    # all edges should be valid
    assert all(edge.valid for edge in basic_graph.edges)
    # all edges should have a matched_type attribute
    assert all(hasattr(edge, "matched_type") for edge in basic_graph.edges)
    # The matched_type attribute should be in the source_types attr
    assert all(edge.matched_type in edge.source_types for edge in basic_graph.edges)
    # Get the root node
    root = get_root_node(basic_graph)
    # Root node is a TimeTravelGuideChain
    # which requires an llm and memory
    assert root is not None
    assert isinstance(root.params, dict)
    assert "llm" in root.params
    assert "memory" in root.params


def test_build(basic_graph):
    """Test Node's build method"""
    assert_agent_was_built(basic_graph)


def assert_agent_was_built(graph):
    """Assert that the agent was built"""
    assert isinstance(graph, Graph)
    # Now we test the build method
    # Build the Agent
    result = graph.build()
    # The agent should be a AgentExecutor
    assert isinstance(result, Chain)


def test_llm_node_build(basic_graph):
    llm_node = get_node_by_type(basic_graph, LLMVertex)
    assert llm_node is not None
    built_object = llm_node.build()
    assert built_object is not None


def test_toolkit_node_build(client, openapi_graph):
    # Write a file to the disk
    file_path = "api-with-examples.yaml"
    with open(file_path, "w") as f:
        f.write("openapi: 3.0.0")

    toolkit_node = get_node_by_type(openapi_graph, ToolkitVertex)
    assert toolkit_node is not None
    built_object = toolkit_node.build()
    assert built_object is not None
    # Remove the file
    os.remove(file_path)
    assert not Path(file_path).exists()


def test_file_tool_node_build(client, openapi_graph):
    file_path = "api-with-examples.yaml"
    with open(file_path, "w") as f:
        f.write("openapi: 3.0.0")

    assert Path(file_path).exists()
    file_tool_node = get_node_by_type(openapi_graph, FileToolVertex)
    assert file_tool_node is not None
    built_object = file_tool_node.build()
    assert built_object is not None
    # Remove the file
    os.remove(file_path)
    assert not Path(file_path).exists()


# def test_wrapper_node_build(openapi_graph):
#     wrapper_node = get_node_by_type(openapi_graph, WrapperVertex)
#     assert wrapper_node is not None
#     built_object = wrapper_node.build()
#     assert built_object is not None


def test_get_result_and_thought(basic_graph):
    """Test the get_result_and_thought method"""
    responses = [
        "Final Answer: I am a response",
    ]
    message = {"input": "Hello"}
    # Find the node that is an LLMNode and change the
    # _built_object to a FakeListLLM
    llm_node = get_node_by_type(basic_graph, LLMVertex)
    assert llm_node is not None
    llm_node._built_object = FakeListLLM(responses=responses)
    llm_node._built = True
    langchain_object = basic_graph.build()
    # assert all nodes are built
    assert all(node._built for node in basic_graph.nodes)
    # now build again and check if FakeListLLM was used

    # Get the result and thought
    result = get_result_and_thought(langchain_object, message)
    assert isinstance(result, dict)


<<<<<<< HEAD
def test_find_last_node(grouped_chat_json_flow):
    grouped_chat_data = json.loads(grouped_chat_json_flow).get("data")
    last_node = find_last_node(grouped_chat_data)
    assert last_node is not None  # Replace with the actual expected value
    assert last_node["id"] == "LLMChain-pimAb"  # Replace with the actual expected value


def test_ungroup_node(grouped_chat_json_flow):
    grouped_chat_data = json.loads(grouped_chat_json_flow).get("data")
    group_node = grouped_chat_data["nodes"][
        2
    ]  # Assuming the first node is a group node
    base_flow = copy.deepcopy(grouped_chat_data)
    ungroup_node(group_node["data"], base_flow)
    # after ungroup_node is called, the base_flow and grouped_chat_data should be different
    assert base_flow != grouped_chat_data
    # assert node 2 is not a group node anymore
    assert base_flow["nodes"][2]["data"]["node"].get("flow") is None
    # assert the edges are updated
    assert len(base_flow["edges"]) > len(grouped_chat_data["edges"])
    assert base_flow["edges"][0]["source"] == "ConversationBufferMemory-kUMif"
    assert base_flow["edges"][0]["target"] == "LLMChain-2P369"
    assert base_flow["edges"][1]["source"] == "PromptTemplate-Wjk4g"
    assert base_flow["edges"][1]["target"] == "LLMChain-2P369"
    assert base_flow["edges"][2]["source"] == "ChatOpenAI-rUJ1b"
    assert base_flow["edges"][2]["target"] == "LLMChain-2P369"


def test_process_flow(grouped_chat_json_flow):
    grouped_chat_data = json.loads(grouped_chat_json_flow).get("data")

    processed_flow = process_flow(grouped_chat_data)
    assert processed_flow is not None
    assert isinstance(processed_flow, dict)
    assert "nodes" in processed_flow
    assert "edges" in processed_flow


def test_process_flow_one_group(one_grouped_chat_json_flow):
    grouped_chat_data = json.loads(one_grouped_chat_json_flow).get("data")
    # There should be only one node
    assert len(grouped_chat_data["nodes"]) == 1
    # Get the node, it should be a group node
    group_node = grouped_chat_data["nodes"][0]
    node_data = group_node["data"]["node"]
    assert node_data.get("flow") is not None
    template_data = node_data["template"]
    assert any("openai_api_key" in key for key in template_data.keys())
    # Get the openai_api_key dict
    openai_api_key = next(
        (template_data[key] for key in template_data.keys() if "openai_api_key" in key),
        None,
    )
    assert openai_api_key is not None
    assert openai_api_key["value"] == "test"

    processed_flow = process_flow(grouped_chat_data)
    assert processed_flow is not None
    assert isinstance(processed_flow, dict)
    assert "nodes" in processed_flow
    assert "edges" in processed_flow

    # Now get the node that has ChatOpenAI in its id
    chat_openai_node = next(
        (node for node in processed_flow["nodes"] if "ChatOpenAI" in node["id"]), None
    )
    assert chat_openai_node is not None
    assert (
        chat_openai_node["data"]["node"]["template"]["openai_api_key"]["value"]
        == "test"
    )


def test_process_flow_vector_store_grouped(vector_store_grouped_json_flow):
    grouped_chat_data = json.loads(vector_store_grouped_json_flow).get("data")
    nodes = grouped_chat_data["nodes"]
    assert len(nodes) == 4
    # There are two group nodes in this flow
    # One of them is inside the other totalling 7 nodes
    # 4 nodes grouped, one of these turns into 1 normal node and 1 group node
    # This group node has 2 nodes inside it

    processed_flow = process_flow(grouped_chat_data)
    assert processed_flow is not None
    processed_nodes = processed_flow["nodes"]
    assert len(processed_nodes) == 7
    assert isinstance(processed_flow, dict)
    assert "nodes" in processed_flow
    assert "edges" in processed_flow


def test_update_template(sample_template, sample_nodes):
    # Making a deep copy to keep original sample_nodes unchanged
    nodes_copy = copy.deepcopy(sample_nodes)
    update_template(sample_template, nodes_copy)

    # Now, validate the updates.
    node1_updated = next((n for n in nodes_copy if n["id"] == "node1"), None)
    node2_updated = next((n for n in nodes_copy if n["id"] == "node2"), None)
    node3_updated = next((n for n in nodes_copy if n["id"] == "node3"), None)

    assert node1_updated["data"]["node"]["template"]["some_field"]["show"] is True
    assert node1_updated["data"]["node"]["template"]["some_field"]["advanced"] is False
    assert (
        node1_updated["data"]["node"]["template"]["some_field"]["display_name"]
        == "Name1"
    )

    assert node2_updated["data"]["node"]["template"]["other_field"]["show"] is False
    assert node2_updated["data"]["node"]["template"]["other_field"]["advanced"] is True
    assert (
        node2_updated["data"]["node"]["template"]["other_field"]["display_name"]
        == "DisplayName2"
    )

    # Ensure node3 remains unchanged
    assert node3_updated == sample_nodes[2]


def find_last_node(data):
    nodes, edges = data["nodes"], data["edges"]
    return next((n for n in nodes if all(e["source"] != n["id"] for e in edges)), None)


# Test `update_target_handle`
def test_update_target_handle_proxy():
    new_edge = {
        "data": {
            "targetHandle": {
                "type": "some_type",
                "proxy": {"id": "some_id", "field": ""},
            }
        }
    }
    g_nodes = [{"id": "some_id", "data": {"node": {"flow": None}}}]
    group_node_id = "group_id"
    updated_edge = update_target_handle(new_edge, g_nodes, group_node_id)
    assert updated_edge["data"]["targetHandle"] == new_edge["data"]["targetHandle"]


# Test `set_new_target_handle`
def test_set_new_target_handle():
    proxy_id = "proxy_id"
    new_edge = {"target": None, "data": {"targetHandle": {}}}
    target_handle = {"type": "type_1", "proxy": {"field": "field_1"}}
    node = {
        "data": {
            "node": {
                "flow": True,
                "template": {
                    "field_1": {"proxy": {"field": "new_field", "id": "new_id"}}
                },
            }
        }
    }
    set_new_target_handle(proxy_id, new_edge, target_handle, node)
    assert new_edge["target"] == "proxy_id"
    assert new_edge["data"]["targetHandle"]["fieldName"] == "field_1"
    assert new_edge["data"]["targetHandle"]["proxy"] == {
        "field": "new_field",
        "id": "new_id",
    }


# Test `update_source_handle`
def test_update_source_handle():
    new_edge = {"source": None, "data": {"sourceHandle": {"id": None}}}
    flow_data = {
        "nodes": [{"id": "some_node"}, {"id": "last_node"}],
        "edges": [{"source": "some_node"}],
    }
    updated_edge = update_source_handle(
        new_edge, {"nodes": flow_data["nodes"], "edges": flow_data["edges"]}
    )
    assert updated_edge["source"] == "last_node"
    assert updated_edge["data"]["sourceHandle"]["id"] == "last_node"
=======
def test_pickle_graph(json_vector_store):
    loaded_json = json.loads(json_vector_store)
    graph = Graph.from_payload(loaded_json)
    assert isinstance(graph, Graph)
    first_result = graph.build()
    assert isinstance(first_result, AgentExecutor)
    pickled = pickle.dumps(graph)
    assert pickled is not None
    unpickled = pickle.loads(pickled)
    assert unpickled is not None
    result = unpickled.build()
    assert isinstance(result, AgentExecutor)


def test_pickle_each_vertex(json_vector_store):
    loaded_json = json.loads(json_vector_store)
    graph = Graph.from_payload(loaded_json)
    assert isinstance(graph, Graph)
    for vertex in graph.nodes:
        vertex.build()
        pickled = pickle.dumps(vertex)
        assert pickled is not None
        unpickled = pickle.loads(pickled)
        assert unpickled is not None
>>>>>>> 82ad4584
<|MERGE_RESOLUTION|>--- conflicted
+++ resolved
@@ -1,7 +1,4 @@
-<<<<<<< HEAD
 import copy
-=======
->>>>>>> 82ad4584
 import json
 import os
 from pathlib import Path
@@ -332,10 +329,10 @@
     assert isinstance(result, dict)
 
 
-<<<<<<< HEAD
 def test_find_last_node(grouped_chat_json_flow):
     grouped_chat_data = json.loads(grouped_chat_json_flow).get("data")
-    last_node = find_last_node(grouped_chat_data)
+    nodes, edges = grouped_chat_data["nodes"], grouped_chat_data["edges"]
+    last_node = find_last_node(nodes, edges)
     assert last_node is not None  # Replace with the actual expected value
     assert last_node["id"] == "LLMChain-pimAb"  # Replace with the actual expected value
 
@@ -450,11 +447,6 @@
 
     # Ensure node3 remains unchanged
     assert node3_updated == sample_nodes[2]
-
-
-def find_last_node(data):
-    nodes, edges = data["nodes"], data["edges"]
-    return next((n for n in nodes if all(e["source"] != n["id"] for e in edges)), None)
 
 
 # Test `update_target_handle`
@@ -509,7 +501,8 @@
     )
     assert updated_edge["source"] == "last_node"
     assert updated_edge["data"]["sourceHandle"]["id"] == "last_node"
-=======
+
+
 def test_pickle_graph(json_vector_store):
     loaded_json = json.loads(json_vector_store)
     graph = Graph.from_payload(loaded_json)
@@ -533,5 +526,4 @@
         pickled = pickle.dumps(vertex)
         assert pickled is not None
         unpickled = pickle.loads(pickled)
-        assert unpickled is not None
->>>>>>> 82ad4584
+        assert unpickled is not None